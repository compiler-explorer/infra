--- conflicted
+++ resolved
@@ -7,12 +7,8 @@
     "gpu"        = 4
     "wintest"    = 5
     "winstaging" = 6
-<<<<<<< HEAD
-    "winprod" = 7
+    "winprod"    = 7
     "aarch64prod" = 8
-=======
-    "winprod"    = 7
->>>>>>> d6b3748c
   }
 }
 
