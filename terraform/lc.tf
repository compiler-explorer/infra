locals {
<<<<<<< HEAD
  image_id                 = "ami-0358f45820da69d16"
  staging_image_id         = "ami-09cff190c576a0449"
  beta_image_id            = "ami-0358f45820da69d16"
=======
  image_id                 = "ami-01297581addf1e7dd"
  staging_image_id         = "ami-0358f45820da69d16"
  beta_image_id            = "ami-01297581addf1e7dd"
>>>>>>> cbb4d8e8
  gpu_image_id             = "ami-09e85330c7a5c8afb"
  aarch64prod_image_id     = "ami-079d9b1e36db465bb"
  aarch64staging_image_id  = "ami-079d9b1e36db465bb"
  winprod_image_id         = "ami-0807541f025aad832"
  winstaging_image_id      = "ami-0807541f025aad832"
  wintest_image_id         = "ami-0807541f025aad832"
  staging_user_data        = base64encode("staging")
  beta_user_data           = base64encode("beta")
  gpu_user_data            = base64encode("gpu")
  aarch64prod_user_data    = base64encode("aarch64prod")
  aarch64staging_user_data = base64encode("aarch64staging")
  winprod_user_data        = base64encode("winprod")
  winstaging_user_data     = base64encode("winstaging")
  wintest_user_data        = base64encode("wintest")
}

resource "aws_launch_template" "CompilerExplorer-beta" {
  name          = "ce-beta"
  description   = "Beta launch template"
  ebs_optimized = true
  iam_instance_profile {
    arn = aws_iam_instance_profile.CompilerExplorerRole.arn
  }
  image_id               = local.beta_image_id
  user_data              = local.beta_user_data
  key_name               = "mattgodbolt"
  vpc_security_group_ids = [aws_security_group.CompilerExplorer.id]
  instance_type          = "m5.large"

  tag_specifications {
    resource_type = "volume"

    tags = {
      Site        = "CompilerExplorer"
      Environment = "Beta"
    }
  }

  tag_specifications {
    resource_type = "instance"

    tags = {
      Site        = "CompilerExplorer"
      Environment = "Beta"
      Name        = "Beta"
    }
  }
}

resource "aws_launch_template" "CompilerExplorer-staging" {
  name          = "ce-staging"
  description   = "Staging launch template"
  ebs_optimized = true
  iam_instance_profile {
    arn = aws_iam_instance_profile.CompilerExplorerRole.arn
  }
  image_id               = local.staging_image_id
  user_data              = local.staging_user_data
  key_name               = "mattgodbolt"
  vpc_security_group_ids = [aws_security_group.CompilerExplorer.id]
  instance_type          = "m5.large"

  tag_specifications {
    resource_type = "volume"

    tags = {
      Site        = "CompilerExplorer"
      Environment = "Staging"
    }
  }

  tag_specifications {
    resource_type = "instance"

    tags = {
      Site        = "CompilerExplorer"
      Environment = "Staging"
      Name        = "Staging"
    }
  }
}

resource "aws_launch_template" "CompilerExplorer-prod-gpu" {
  name          = "ce-prod-gpu"
  description   = "Prod GPU launch template"
  ebs_optimized = true
  iam_instance_profile {
    arn = aws_iam_instance_profile.CompilerExplorerRole.arn
  }
  image_id               = local.gpu_image_id
  user_data              = local.gpu_user_data
  key_name               = "mattgodbolt"
  vpc_security_group_ids = [aws_security_group.CompilerExplorer.id]
  instance_type          = "g4dn.xlarge"

  tag_specifications {
    resource_type = "volume"

    tags = {
      Site        = "CompilerExplorer"
      Environment = "GPU"
    }
  }

  tag_specifications {
    resource_type = "instance"

    tags = {
      Site        = "CompilerExplorer"
      Environment = "GPU"
      Name        = "GPU"
    }
  }
}

resource "aws_launch_template" "CompilerExplorer-aarch64prod" {
  name          = "ce-aarch64prod"
  description   = "Prod Aarch64 launch template"
  ebs_optimized = true
  iam_instance_profile {
    arn = aws_iam_instance_profile.CompilerExplorerRole.arn
  }
  image_id               = local.aarch64prod_image_id
  user_data              = local.aarch64prod_user_data
  key_name               = "mattgodbolt"
  vpc_security_group_ids = [aws_security_group.CompilerExplorer.id]
  instance_type          = "c7g.xlarge"

  tag_specifications {
    resource_type = "volume"

    tags = {
      Site        = "CompilerExplorer"
      Environment = "AARCH64prod"
    }
  }

  tag_specifications {
    resource_type = "instance"

    tags = {
      Site        = "CompilerExplorer"
      Environment = "AARCH64prod"
      Name        = "AARCH64prod"
    }
  }
}

resource "aws_launch_template" "CompilerExplorer-aarch64staging" {
  name          = "ce-aarch64staging"
  description   = "Staging Aarch64 launch template"
  ebs_optimized = true
  iam_instance_profile {
    arn = aws_iam_instance_profile.CompilerExplorerRole.arn
  }
  image_id               = local.aarch64staging_image_id
  user_data              = local.aarch64staging_user_data
  key_name               = "mattgodbolt"
  vpc_security_group_ids = [aws_security_group.CompilerExplorer.id]
  instance_type          = "c7g.xlarge"

  tag_specifications {
    resource_type = "volume"

    tags = {
      Site        = "CompilerExplorer"
      Environment = "AARCH64staging"
    }
  }

  tag_specifications {
    resource_type = "instance"

    tags = {
      Site        = "CompilerExplorer"
      Environment = "AARCH64staging"
      Name        = "AARCH64staging"
    }
  }
}

resource "aws_launch_template" "CompilerExplorer-prod" {
  name          = "ce-prod"
  description   = "Production launch template"
  ebs_optimized = true
  iam_instance_profile {
    arn = aws_iam_instance_profile.CompilerExplorerRole.arn
  }
  image_id               = local.image_id
  key_name               = "mattgodbolt"
  vpc_security_group_ids = [aws_security_group.CompilerExplorer.id]
  instance_type          = "c6i.large" // This is overridden in the ASG

  tag_specifications {
    resource_type = "volume"

    tags = {
      Site = "CompilerExplorer"
    }
  }

  tag_specifications {
    resource_type = "instance"

    tags = {
      Site        = "CompilerExplorer"
      Environment = "Prod"
      Name        = "Prod"
    }
  }
}

resource "aws_launch_template" "CompilerExplorer-wintest" {
  name          = "ce-wintest"
  description   = "WinTest launch template"
  ebs_optimized = true
  iam_instance_profile {
    arn = aws_iam_instance_profile.CompilerExplorerWindowsRole.arn
  }
  image_id               = local.wintest_image_id
  key_name               = "mattgodbolt"
  vpc_security_group_ids = [aws_security_group.CompilerExplorer.id]
  instance_type          = "c5ad.large"
  user_data              = local.wintest_user_data

  tag_specifications {
    resource_type = "volume"

    tags = {
      Site = "CompilerExplorer"
    }
  }

  tag_specifications {
    resource_type = "instance"

    tags = {
      Site        = "CompilerExplorer"
      Environment = "Wintest"
      Name        = "Wintest"
    }
  }
}

resource "aws_launch_template" "CompilerExplorer-winstaging" {
  name          = "ce-winstaging"
  description   = "WinStaging launch template"
  ebs_optimized = true
  iam_instance_profile {
    arn = aws_iam_instance_profile.CompilerExplorerWindowsRole.arn
  }
  image_id               = local.winstaging_image_id
  key_name               = "mattgodbolt"
  vpc_security_group_ids = [aws_security_group.CompilerExplorer.id]
  instance_type          = "m6i.large"
  user_data              = local.winstaging_user_data

  tag_specifications {
    resource_type = "volume"

    tags = {
      Site = "CompilerExplorer"
    }
  }

  tag_specifications {
    resource_type = "instance"

    tags = {
      Site        = "CompilerExplorer"
      Environment = "Winstaging"
      Name        = "Winstaging"
    }
  }
}

resource "aws_launch_template" "CompilerExplorer-winprod" {
  name          = "ce-winprod"
  description   = "WinProd launch template"
  ebs_optimized = true
  iam_instance_profile {
    arn = aws_iam_instance_profile.CompilerExplorerWindowsRole.arn
  }
  image_id               = local.winprod_image_id
  key_name               = "mattgodbolt"
  vpc_security_group_ids = [aws_security_group.CompilerExplorer.id]
  instance_type          = "m6i.large" // This is overridden in the ASG
  user_data              = local.winprod_user_data

  tag_specifications {
    resource_type = "volume"

    tags = {
      Site = "CompilerExplorer"
    }
  }

  tag_specifications {
    resource_type = "instance"

    tags = {
      Site        = "CompilerExplorer"
      Environment = "Winprod"
      Name        = "Winprod"
    }
  }
}<|MERGE_RESOLUTION|>--- conflicted
+++ resolved
@@ -1,13 +1,7 @@
 locals {
-<<<<<<< HEAD
-  image_id                 = "ami-0358f45820da69d16"
-  staging_image_id         = "ami-09cff190c576a0449"
-  beta_image_id            = "ami-0358f45820da69d16"
-=======
   image_id                 = "ami-01297581addf1e7dd"
   staging_image_id         = "ami-0358f45820da69d16"
   beta_image_id            = "ami-01297581addf1e7dd"
->>>>>>> cbb4d8e8
   gpu_image_id             = "ami-09e85330c7a5c8afb"
   aarch64prod_image_id     = "ami-079d9b1e36db465bb"
   aarch64staging_image_id  = "ami-079d9b1e36db465bb"
