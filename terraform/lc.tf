locals {
  image_id                 = "ami-01297581addf1e7dd"
<<<<<<< HEAD
  staging_image_id         = "ami-0d14afde1a18c8965"
  beta_image_id            = "ami-0e8dc79a8b7ecccaa"
=======
  staging_image_id         = "ami-0e8dc79a8b7ecccaa"
  beta_image_id            = "ami-01297581addf1e7dd"
>>>>>>> 5ca2e626
  gpu_image_id             = "ami-09e85330c7a5c8afb"
  aarch64prod_image_id     = "ami-079d9b1e36db465bb"
  aarch64staging_image_id  = "ami-079d9b1e36db465bb"
  winprod_image_id         = "ami-0807541f025aad832"
  winstaging_image_id      = "ami-0807541f025aad832"
  wintest_image_id         = "ami-0807541f025aad832"
  staging_user_data        = base64encode("staging")
  beta_user_data           = base64encode("beta")
  gpu_user_data            = base64encode("gpu")
  aarch64prod_user_data    = base64encode("aarch64prod")
  aarch64staging_user_data = base64encode("aarch64staging")
  winprod_user_data        = base64encode("winprod")
  winstaging_user_data     = base64encode("winstaging")
  wintest_user_data        = base64encode("wintest")
}

resource "aws_launch_template" "CompilerExplorer-beta" {
  name          = "ce-beta"
  description   = "Beta launch template"
  ebs_optimized = true
  iam_instance_profile {
    arn = aws_iam_instance_profile.CompilerExplorerRole.arn
  }
  image_id               = local.beta_image_id
  user_data              = local.beta_user_data
  key_name               = "mattgodbolt"
  vpc_security_group_ids = [aws_security_group.CompilerExplorer.id]
  instance_type          = "m5.large"

  tag_specifications {
    resource_type = "volume"

    tags = {
      Site        = "CompilerExplorer"
      Environment = "Beta"
    }
  }

  tag_specifications {
    resource_type = "instance"

    tags = {
      Site        = "CompilerExplorer"
      Environment = "Beta"
      Name        = "Beta"
    }
  }
}

resource "aws_launch_template" "CompilerExplorer-staging" {
  name          = "ce-staging"
  description   = "Staging launch template"
  ebs_optimized = true
  iam_instance_profile {
    arn = aws_iam_instance_profile.CompilerExplorerRole.arn
  }
  image_id               = local.staging_image_id
  user_data              = local.staging_user_data
  key_name               = "mattgodbolt"
  vpc_security_group_ids = [aws_security_group.CompilerExplorer.id]
  instance_type          = "m5.large"

  tag_specifications {
    resource_type = "volume"

    tags = {
      Site        = "CompilerExplorer"
      Environment = "Staging"
    }
  }

  tag_specifications {
    resource_type = "instance"

    tags = {
      Site        = "CompilerExplorer"
      Environment = "Staging"
      Name        = "Staging"
    }
  }
}

resource "aws_launch_template" "CompilerExplorer-prod-gpu" {
  name          = "ce-prod-gpu"
  description   = "Prod GPU launch template"
  ebs_optimized = true
  iam_instance_profile {
    arn = aws_iam_instance_profile.CompilerExplorerRole.arn
  }
  image_id               = local.gpu_image_id
  user_data              = local.gpu_user_data
  key_name               = "mattgodbolt"
  vpc_security_group_ids = [aws_security_group.CompilerExplorer.id]
  instance_type          = "g4dn.xlarge"

  tag_specifications {
    resource_type = "volume"

    tags = {
      Site        = "CompilerExplorer"
      Environment = "GPU"
    }
  }

  tag_specifications {
    resource_type = "instance"

    tags = {
      Site        = "CompilerExplorer"
      Environment = "GPU"
      Name        = "GPU"
    }
  }
}

resource "aws_launch_template" "CompilerExplorer-aarch64prod" {
  name          = "ce-aarch64prod"
  description   = "Prod Aarch64 launch template"
  ebs_optimized = true
  iam_instance_profile {
    arn = aws_iam_instance_profile.CompilerExplorerRole.arn
  }
  image_id               = local.aarch64prod_image_id
  user_data              = local.aarch64prod_user_data
  key_name               = "mattgodbolt"
  vpc_security_group_ids = [aws_security_group.CompilerExplorer.id]
  instance_type          = "c7g.xlarge"

  tag_specifications {
    resource_type = "volume"

    tags = {
      Site        = "CompilerExplorer"
      Environment = "AARCH64prod"
    }
  }

  tag_specifications {
    resource_type = "instance"

    tags = {
      Site        = "CompilerExplorer"
      Environment = "AARCH64prod"
      Name        = "AARCH64prod"
    }
  }
}

resource "aws_launch_template" "CompilerExplorer-aarch64staging" {
  name          = "ce-aarch64staging"
  description   = "Staging Aarch64 launch template"
  ebs_optimized = true
  iam_instance_profile {
    arn = aws_iam_instance_profile.CompilerExplorerRole.arn
  }
  image_id               = local.aarch64staging_image_id
  user_data              = local.aarch64staging_user_data
  key_name               = "mattgodbolt"
  vpc_security_group_ids = [aws_security_group.CompilerExplorer.id]
  instance_type          = "c7g.xlarge"

  tag_specifications {
    resource_type = "volume"

    tags = {
      Site        = "CompilerExplorer"
      Environment = "AARCH64staging"
    }
  }

  tag_specifications {
    resource_type = "instance"

    tags = {
      Site        = "CompilerExplorer"
      Environment = "AARCH64staging"
      Name        = "AARCH64staging"
    }
  }
}

resource "aws_launch_template" "CompilerExplorer-prod" {
  name          = "ce-prod"
  description   = "Production launch template"
  ebs_optimized = true
  iam_instance_profile {
    arn = aws_iam_instance_profile.CompilerExplorerRole.arn
  }
  image_id               = local.image_id
  key_name               = "mattgodbolt"
  vpc_security_group_ids = [aws_security_group.CompilerExplorer.id]
  instance_type          = "c6i.large" // This is overridden in the ASG

  tag_specifications {
    resource_type = "volume"

    tags = {
      Site = "CompilerExplorer"
    }
  }

  tag_specifications {
    resource_type = "instance"

    tags = {
      Site        = "CompilerExplorer"
      Environment = "Prod"
      Name        = "Prod"
    }
  }
}

resource "aws_launch_template" "CompilerExplorer-wintest" {
  name          = "ce-wintest"
  description   = "WinTest launch template"
  ebs_optimized = true
  iam_instance_profile {
    arn = aws_iam_instance_profile.CompilerExplorerWindowsRole.arn
  }
  image_id               = local.wintest_image_id
  key_name               = "mattgodbolt"
  vpc_security_group_ids = [aws_security_group.CompilerExplorer.id]
  instance_type          = "c5ad.large"
  user_data              = local.wintest_user_data

  tag_specifications {
    resource_type = "volume"

    tags = {
      Site = "CompilerExplorer"
    }
  }

  tag_specifications {
    resource_type = "instance"

    tags = {
      Site        = "CompilerExplorer"
      Environment = "Wintest"
      Name        = "Wintest"
    }
  }
}

resource "aws_launch_template" "CompilerExplorer-winstaging" {
  name          = "ce-winstaging"
  description   = "WinStaging launch template"
  ebs_optimized = true
  iam_instance_profile {
    arn = aws_iam_instance_profile.CompilerExplorerWindowsRole.arn
  }
  image_id               = local.winstaging_image_id
  key_name               = "mattgodbolt"
  vpc_security_group_ids = [aws_security_group.CompilerExplorer.id]
  instance_type          = "m6i.large"
  user_data              = local.winstaging_user_data

  tag_specifications {
    resource_type = "volume"

    tags = {
      Site = "CompilerExplorer"
    }
  }

  tag_specifications {
    resource_type = "instance"

    tags = {
      Site        = "CompilerExplorer"
      Environment = "Winstaging"
      Name        = "Winstaging"
    }
  }
}

resource "aws_launch_template" "CompilerExplorer-winprod" {
  name          = "ce-winprod"
  description   = "WinProd launch template"
  ebs_optimized = true
  iam_instance_profile {
    arn = aws_iam_instance_profile.CompilerExplorerWindowsRole.arn
  }
  image_id               = local.winprod_image_id
  key_name               = "mattgodbolt"
  vpc_security_group_ids = [aws_security_group.CompilerExplorer.id]
  instance_type          = "m6i.large" // This is overridden in the ASG
  user_data              = local.winprod_user_data

  tag_specifications {
    resource_type = "volume"

    tags = {
      Site = "CompilerExplorer"
    }
  }

  tag_specifications {
    resource_type = "instance"

    tags = {
      Site        = "CompilerExplorer"
      Environment = "Winprod"
      Name        = "Winprod"
    }
  }
}<|MERGE_RESOLUTION|>--- conflicted
+++ resolved
@@ -1,12 +1,7 @@
 locals {
   image_id                 = "ami-01297581addf1e7dd"
-<<<<<<< HEAD
-  staging_image_id         = "ami-0d14afde1a18c8965"
-  beta_image_id            = "ami-0e8dc79a8b7ecccaa"
-=======
   staging_image_id         = "ami-0e8dc79a8b7ecccaa"
   beta_image_id            = "ami-01297581addf1e7dd"
->>>>>>> 5ca2e626
   gpu_image_id             = "ami-09e85330c7a5c8afb"
   aarch64prod_image_id     = "ami-079d9b1e36db465bb"
   aarch64staging_image_id  = "ami-079d9b1e36db465bb"
