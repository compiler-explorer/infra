locals {
<<<<<<< HEAD
  image_id          = "ami-0dac25c567aa57e61"
  staging_image_id  = "ami-0dac25c567aa57e61"
  beta_image_id     = "ami-0dac25c567aa57e61"
  gpu_image_id      = "ami-05e1d61b3348d349f"
  aarch64prod_image_id = "ami-0575a3cc115c9f3ac"
  winprod_image_id  = "ami-0debb28ef52854280"
  winstaging_image_id  = "ami-0debb28ef52854280"
  wintest_image_id  = "ami-0debb28ef52854280"
  staging_user_data = base64encode("staging")
  beta_user_data    = base64encode("beta")
  gpu_user_data     = base64encode("gpu")
  aarch64prod_user_data = base64encode("aarch64prod")
  winprod_user_data = base64encode("winprod")
=======
  image_id             = "ami-01f6b885ccb15ff4c"
  staging_image_id     = "ami-01f6b885ccb15ff4c"
  beta_image_id        = "ami-01f6b885ccb15ff4c"
  gpu_image_id         = "ami-0e49c31db87fb4332"
  winprod_image_id     = "ami-0ff7903714ecd0ca0"
  winstaging_image_id  = "ami-0ff7903714ecd0ca0"
  wintest_image_id     = "ami-0ff7903714ecd0ca0"
  staging_user_data    = base64encode("staging")
  beta_user_data       = base64encode("beta")
  gpu_user_data        = base64encode("gpu")
  winprod_user_data    = base64encode("winprod")
>>>>>>> d6b3748c
  winstaging_user_data = base64encode("winstaging")
  wintest_user_data    = base64encode("wintest")
}

resource "aws_launch_template" "CompilerExplorer-beta" {
  name          = "ce-beta"
  description   = "Beta launch template"
  ebs_optimized = true
  iam_instance_profile {
    arn = aws_iam_instance_profile.CompilerExplorerRole.arn
  }
  image_id               = local.beta_image_id
  user_data              = local.beta_user_data
  key_name               = "mattgodbolt"
  vpc_security_group_ids = [aws_security_group.CompilerExplorer.id]
  instance_type          = "m5.large"

  tag_specifications {
    resource_type = "volume"

    tags = {
      Site        = "CompilerExplorer"
      Environment = "Beta"
    }
  }

  tag_specifications {
    resource_type = "instance"

    tags = {
      Site        = "CompilerExplorer"
      Environment = "Beta"
      Name        = "Beta"
    }
  }
}

resource "aws_launch_template" "CompilerExplorer-staging" {
  name          = "ce-staging"
  description   = "Staging launch template"
  ebs_optimized = true
  iam_instance_profile {
    arn = aws_iam_instance_profile.CompilerExplorerRole.arn
  }
  image_id               = local.staging_image_id
  user_data              = local.staging_user_data
  key_name               = "mattgodbolt"
  vpc_security_group_ids = [aws_security_group.CompilerExplorer.id]
  instance_type          = "m5.large"

  tag_specifications {
    resource_type = "volume"

    tags = {
      Site        = "CompilerExplorer"
      Environment = "Staging"
    }
  }

  tag_specifications {
    resource_type = "instance"

    tags = {
      Site        = "CompilerExplorer"
      Environment = "Staging"
      Name        = "Staging"
    }
  }
}

resource "aws_launch_template" "CompilerExplorer-prod-gpu" {
  name          = "ce-prod-gpu"
  description   = "Prod GPU launch template"
  ebs_optimized = true
  iam_instance_profile {
    arn = aws_iam_instance_profile.CompilerExplorerRole.arn
  }
  image_id               = local.gpu_image_id
  user_data              = local.gpu_user_data
  key_name               = "mattgodbolt"
  vpc_security_group_ids = [aws_security_group.CompilerExplorer.id]
  instance_type          = "g4dn.xlarge"

  tag_specifications {
    resource_type = "volume"

    tags = {
      Site        = "CompilerExplorer"
      Environment = "GPU"
    }
  }

  tag_specifications {
    resource_type = "instance"

    tags = {
      Site        = "CompilerExplorer"
      Environment = "GPU"
      Name        = "GPU"
    }
  }
}

resource "aws_launch_template" "CompilerExplorer-aarch64prod" {
  name          = "ce-aarch64prod"
  description   = "Prod Aarch64 launch template"
  ebs_optimized = true
  iam_instance_profile {
    arn = aws_iam_instance_profile.CompilerExplorerRole.arn
  }
  image_id               = local.aarch64prod_image_id
  user_data              = local.aarch64prod_user_data
  key_name               = "mattgodbolt"
  vpc_security_group_ids = [aws_security_group.CompilerExplorer.id]
  instance_type          = "c7g.xlarge"

  tag_specifications {
    resource_type = "volume"

    tags = {
      Site        = "CompilerExplorer"
      Environment = "AARCH64"
    }
  }

  tag_specifications {
    resource_type = "instance"

    tags = {
      Site        = "CompilerExplorer"
      Environment = "AARCH64"
      Name        = "AARCH64"
    }
  }
}

resource "aws_launch_template" "CompilerExplorer-prod" {
  name          = "ce-prod"
  description   = "Production launch template"
  ebs_optimized = true
  iam_instance_profile {
    arn = aws_iam_instance_profile.CompilerExplorerRole.arn
  }
  image_id               = local.image_id
  key_name               = "mattgodbolt"
  vpc_security_group_ids = [aws_security_group.CompilerExplorer.id]
  instance_type          = "c6i.large" // This is overridden in the ASG

  tag_specifications {
    resource_type = "volume"

    tags = {
      Site = "CompilerExplorer"
    }
  }

  tag_specifications {
    resource_type = "instance"

    tags = {
      Site        = "CompilerExplorer"
      Environment = "Prod"
      Name        = "Prod"
    }
  }
}

resource "aws_launch_template" "CompilerExplorer-wintest" {
  name          = "ce-wintest"
  description   = "WinTest launch template"
  ebs_optimized = true
  iam_instance_profile {
    arn = aws_iam_instance_profile.CompilerExplorerWindowsRole.arn
  }
  image_id               = local.wintest_image_id
  key_name               = "mattgodbolt"
  vpc_security_group_ids = [aws_security_group.CompilerExplorer.id]
  instance_type          = "c5ad.large"
  user_data              = local.wintest_user_data

  tag_specifications {
    resource_type = "volume"

    tags = {
      Site = "CompilerExplorer"
    }
  }

  tag_specifications {
    resource_type = "instance"

    tags = {
      Site        = "CompilerExplorer"
      Environment = "Wintest"
      Name        = "Wintest"
    }
  }
}

resource "aws_launch_template" "CompilerExplorer-winstaging" {
  name          = "ce-winstaging"
  description   = "WinStaging launch template"
  ebs_optimized = true
  iam_instance_profile {
    arn = aws_iam_instance_profile.CompilerExplorerWindowsRole.arn
  }
  image_id               = local.winstaging_image_id
  key_name               = "mattgodbolt"
  vpc_security_group_ids = [aws_security_group.CompilerExplorer.id]
  instance_type          = "m6i.large"
  user_data              = local.winstaging_user_data

  tag_specifications {
    resource_type = "volume"

    tags = {
      Site = "CompilerExplorer"
    }
  }

  tag_specifications {
    resource_type = "instance"

    tags = {
      Site        = "CompilerExplorer"
      Environment = "Winstaging"
      Name        = "Winstaging"
    }
  }
}

resource "aws_launch_template" "CompilerExplorer-winprod" {
  name          = "ce-winprod"
  description   = "WinProd launch template"
  ebs_optimized = true
  iam_instance_profile {
    arn = aws_iam_instance_profile.CompilerExplorerWindowsRole.arn
  }
  image_id               = local.winprod_image_id
  key_name               = "mattgodbolt"
  vpc_security_group_ids = [aws_security_group.CompilerExplorer.id]
  instance_type          = "m6i.large" // This is overridden in the ASG
  user_data              = local.winprod_user_data

  tag_specifications {
    resource_type = "volume"

    tags = {
      Site = "CompilerExplorer"
    }
  }

  tag_specifications {
    resource_type = "instance"

    tags = {
      Site        = "CompilerExplorer"
      Environment = "Winprod"
      Name        = "Winprod"
    }
  }
}<|MERGE_RESOLUTION|>--- conflicted
+++ resolved
@@ -1,31 +1,17 @@
 locals {
-<<<<<<< HEAD
-  image_id          = "ami-0dac25c567aa57e61"
-  staging_image_id  = "ami-0dac25c567aa57e61"
-  beta_image_id     = "ami-0dac25c567aa57e61"
-  gpu_image_id      = "ami-05e1d61b3348d349f"
-  aarch64prod_image_id = "ami-0575a3cc115c9f3ac"
-  winprod_image_id  = "ami-0debb28ef52854280"
-  winstaging_image_id  = "ami-0debb28ef52854280"
-  wintest_image_id  = "ami-0debb28ef52854280"
-  staging_user_data = base64encode("staging")
-  beta_user_data    = base64encode("beta")
-  gpu_user_data     = base64encode("gpu")
-  aarch64prod_user_data = base64encode("aarch64prod")
-  winprod_user_data = base64encode("winprod")
-=======
   image_id             = "ami-01f6b885ccb15ff4c"
   staging_image_id     = "ami-01f6b885ccb15ff4c"
   beta_image_id        = "ami-01f6b885ccb15ff4c"
   gpu_image_id         = "ami-0e49c31db87fb4332"
+  aarch64prod_image_id = "ami-0575a3cc115c9f3ac"
   winprod_image_id     = "ami-0ff7903714ecd0ca0"
   winstaging_image_id  = "ami-0ff7903714ecd0ca0"
   wintest_image_id     = "ami-0ff7903714ecd0ca0"
   staging_user_data    = base64encode("staging")
   beta_user_data       = base64encode("beta")
   gpu_user_data        = base64encode("gpu")
+  aarch64prod_user_data = base64encode("aarch64prod")
   winprod_user_data    = base64encode("winprod")
->>>>>>> d6b3748c
   winstaging_user_data = base64encode("winstaging")
   wintest_user_data    = base64encode("wintest")
 }
