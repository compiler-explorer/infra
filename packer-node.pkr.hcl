packer {
  required_version = "1.9.4"
  required_plugins {
    amazon = {
      source  = "github.com/hashicorp/amazon"
      version = "~> 1"
    }
  }
}

variable "BRANCH" {
  type    = string
  default = "mg/ubuntu22.04"
}

variable "MY_ACCESS_KEY" {
  type    = string
  default = ""
}

variable "MY_SECRET_KEY" {
  type    = string
  default = ""
}

<<<<<<< HEAD
data "amazon-ami" "ubuntu22_04" {
=======
data "amazon-ami" "focal" {
>>>>>>> 8c47ab46
  access_key = "${var.MY_ACCESS_KEY}"
  filters = {
    name                = "ubuntu/images/*ubuntu-jammy-22.04-amd64-server-*"
    root-device-type    = "ebs"
    virtualization-type = "hvm"
  }
  most_recent = true
  owners      = ["099720109477"]
  region      = "us-east-1"
  secret_key  = "${var.MY_SECRET_KEY}"
}

locals { timestamp = regex_replace(timestamp(), "[- TZ:]", "") }

<<<<<<< HEAD
source "amazon-ebs" "ubuntu22_04" {
=======
source "amazon-ebs" "focal" {
>>>>>>> 8c47ab46
  access_key = "${var.MY_ACCESS_KEY}"
  ami_block_device_mappings {
    delete_on_termination = true
    device_name           = "/dev/sda1"
    volume_size           = 6
    volume_type           = "gp2"
  }
  ami_name                    = "compiler-explorer packer 22.04 @ ${local.timestamp}"
  associate_public_ip_address = true
  iam_instance_profile        = "XaniaBlog"
  instance_type               = "c5.xlarge"
  launch_block_device_mappings {
    delete_on_termination = true
    device_name           = "/dev/sda1"
    volume_size           = 20
    volume_type           = "gp2"
  }
  region = "us-east-1"
  run_volume_tags = {
    Site = "CompilerExplorer"
  }
  secret_key        = "${var.MY_SECRET_KEY}"
  security_group_id = "sg-f53f9f80"
<<<<<<< HEAD
  source_ami        = "${data.amazon-ami.ubuntu22_04.id}"
=======
  source_ami        = "${data.amazon-ami.focal.id}"
>>>>>>> 8c47ab46
  ssh_username      = "ubuntu"
  subnet_id         = "subnet-1df1e135"
  tags = {
    Site = "CompilerExplorer"
  }
  vpc_id = "vpc-17209172"
}

build {
<<<<<<< HEAD
  sources = ["source.amazon-ebs.ubuntu22_04"]
=======
  sources = ["source.amazon-ebs.focal"]
>>>>>>> 8c47ab46

  provisioner "file" {
    destination = "/home/ubuntu/"
    source      = "packer"
  }

  provisioner "shell" {
    execute_command = "{{ .Vars }} sudo -E bash '{{ .Path }}'"
    inline = [
      "set -euo pipefail",
      "while [ ! -f /var/lib/cloud/instance/boot-finished ]; do echo 'Waiting for cloud-init...'; sleep 1; done",
      "export DEBIAN_FRONTEND=noninteractive", "mkdir -p /root/.ssh",
      "cp /home/ubuntu/packer/known_hosts /root/.ssh/", "cp /home/ubuntu/packer/known_hosts /home/ubuntu/.ssh/",
      "rm -rf /home/ubuntu/packer", "apt-get -y update", "apt-get -y install git",
      "git clone -b ${var.BRANCH} https://github.com/compiler-explorer/infra.git /infra", "cd /infra",
      "env PACKER_SETUP=yes bash setup-node.sh 2>&1 | tee /tmp/setup.log"
    ]
  }

}<|MERGE_RESOLUTION|>--- conflicted
+++ resolved
@@ -23,11 +23,7 @@
   default = ""
 }
 
-<<<<<<< HEAD
-data "amazon-ami" "ubuntu22_04" {
-=======
-data "amazon-ami" "focal" {
->>>>>>> 8c47ab46
+data "amazon-ami" "jammy" {
   access_key = "${var.MY_ACCESS_KEY}"
   filters = {
     name                = "ubuntu/images/*ubuntu-jammy-22.04-amd64-server-*"
@@ -42,11 +38,7 @@
 
 locals { timestamp = regex_replace(timestamp(), "[- TZ:]", "") }
 
-<<<<<<< HEAD
-source "amazon-ebs" "ubuntu22_04" {
-=======
-source "amazon-ebs" "focal" {
->>>>>>> 8c47ab46
+source "amazon-ebs" "jammy" {
   access_key = "${var.MY_ACCESS_KEY}"
   ami_block_device_mappings {
     delete_on_termination = true
@@ -70,11 +62,7 @@
   }
   secret_key        = "${var.MY_SECRET_KEY}"
   security_group_id = "sg-f53f9f80"
-<<<<<<< HEAD
-  source_ami        = "${data.amazon-ami.ubuntu22_04.id}"
-=======
-  source_ami        = "${data.amazon-ami.focal.id}"
->>>>>>> 8c47ab46
+  source_ami        = "${data.amazon-ami.jammy.id}"
   ssh_username      = "ubuntu"
   subnet_id         = "subnet-1df1e135"
   tags = {
@@ -84,11 +72,7 @@
 }
 
 build {
-<<<<<<< HEAD
-  sources = ["source.amazon-ebs.ubuntu22_04"]
-=======
-  sources = ["source.amazon-ebs.focal"]
->>>>>>> 8c47ab46
+  sources = ["source.amazon-ebs.jammy"]
 
   provisioner "file" {
     destination = "/home/ubuntu/"
