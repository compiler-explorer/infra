#!/bin/bash

set -exuo pipefail

DIR="$(cd "$(dirname "${BASH_SOURCE[0]}")" && pwd)"
cd "${DIR}"

if [[ "$1" != "--updated" ]]; then
  sudo -u ubuntu git -C "${DIR}" pull
  pwd
  exec bash "${BASH_SOURCE[0]}" --updated
  exit 0
fi

env EXTRA_NFS_ARGS="" INSTALL_TYPE="admin" "${DIR}/setup-common.sh"

apt -y install \
<<<<<<< HEAD
  mosh fish jq cronic subversion upx gdb autojump \
  zlib1g-dev m4 \
  python3 python3-venv python3.8 python3.8-venv libc6-dev-i386 \
  squashfs-tools-ng
=======
  autojump \
  cronic \
  fish \
  gdb \
  jq \
  libc6-dev-i386 \
  m4 \
  mosh \
  python3 \
  python3-venv \
  python3.8 \
  python3.8-venv \
  squashfs-tools-ng \
  subversion \
  upx \
  zlib1g-dev
>>>>>>> d8a077c2
chsh ubuntu -s /usr/bin/fish

cd /home/ubuntu/infra

# Setup the fish prompt
ln -sf admin/fish_prompt.fish ~/.config/fish/fish_prompt.fish

# Install private and public keys
aws ssm get-parameter --name /admin/ce_private_key | jq -r .Parameter.Value >/home/ubuntu/.ssh/id_rsa

chmod 600 /home/ubuntu/.ssh/id_rsa
aws s3 cp s3://compiler-explorer/authorized_keys/admin.key /home/ubuntu/.ssh/id_rsa.pub
mkdir /home/ubuntu/.ssh/controlmasters
cat > /home/ubuntu/.ssh/config <<EOF
Host *
  ControlMaster auto
  ControlPath ~/.ssh/controlmasters/%r@%h:%p
  ControlPersist 10
EOF
chown -R ubuntu:ubuntu /home/ubuntu/.ssh
chown -R ubuntu:ubuntu /home/ubuntu/infra

sudo -u ubuntu fish setup.fish
crontab -u ubuntu crontab.admin

echo admin-node >/etc/hostname
hostname admin-node
sed -i "/127.0.0.1/c 127.0.0.1 localhost admin-node" /etc/hosts
sed -i "/preserve_hostname/c preserve_hostname: true" /etc/cloud/cloud.cfg

if ! grep vm.min_free_kbytes /etc/sysctl.conf; then
  echo "vm.min_free_kbytes=65536" >>/etc/sysctl.conf
  sysctl -p
fi<|MERGE_RESOLUTION|>--- conflicted
+++ resolved
@@ -15,12 +15,6 @@
 env EXTRA_NFS_ARGS="" INSTALL_TYPE="admin" "${DIR}/setup-common.sh"
 
 apt -y install \
-<<<<<<< HEAD
-  mosh fish jq cronic subversion upx gdb autojump \
-  zlib1g-dev m4 \
-  python3 python3-venv python3.8 python3.8-venv libc6-dev-i386 \
-  squashfs-tools-ng
-=======
   autojump \
   cronic \
   fish \
@@ -37,7 +31,6 @@
   subversion \
   upx \
   zlib1g-dev
->>>>>>> d8a077c2
 chsh ubuntu -s /usr/bin/fish
 
 cd /home/ubuntu/infra
