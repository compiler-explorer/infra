--- conflicted
+++ resolved
@@ -132,52 +132,7 @@
     $credential = New-Object System.Management.Automation.PSCredential($CE_USER,$pass);
     # DenyAccessByCE -Path "C:\Program Files\Grafana Agent\agent-config.yaml"
 
-<<<<<<< HEAD
     InstallCERunTask -Credential $credential
-=======
-    $nodeargs = ("--max_old_space_size=6000","-r","esm","--","app.js","--dist","--suppressConsoleLog","--logHost",(GetLogHost),"--logPort",(GetLogPort),"--env","win32","--language","c++,pascal","--port","10240","--metricsPort","10241","--dist")
-    Write-Host "Starting node with args " $nodeargs
-
-    # $env:NODE_ENV = "production"
-    # $env:PATH = "$env:PATH;Z:/compilers/mingw-8.1.0/mingw64/bin"
-    # node --max_old_space_size=6000 -r esm -- app.js --dist --env ecs --env win32 --language "c++,pascal"
-    # Start-Process node -Credential $credential -NoNewWindow -Wait -ArgumentList $nodeargs
-
-    $psi = New-object System.Diagnostics.ProcessStartInfo
-    $psi.CreateNoWindow = $true
-    $psi.UseShellExecute = $false
-    $psi.UserName = $CE_USER
-    $psi.Password = $pass
-    $psi.LoadUserProfile = $false
-    $psi.RedirectStandardOutput = $true
-    $psi.RedirectStandardError = $true
-    $psi.WorkingDirectory = "C:\compilerexplorer"
-    $psi.FileName = "C:\Program Files\nodejs\node.exe"
-    $psi.Arguments = $nodeargs
-    $psi.Verb = "open"
-    $psi.EnvironmentVariables["NODE_ENV"] = "production"
-    $psi.EnvironmentVariables["PATH"] = "$env:PATH;Z:/compilers/mingw-8.1.0/mingw64/bin"
-
-    $psi
-
-    Write-Host "Created ProcessStartInfo thing"
-
-    $process = New-Object System.Diagnostics.Process
-    $process.StartInfo = $psi
-
-    Write-Host "Going to start the process"
-
-    [void]$process.Start()
-    $output = $process.StandardOutput.ReadToEnd()
-    $err = $process.StandardError.ReadToEnd()
-    Write-Host "Waiting"
-    $process.WaitForExit()
-    Write-Host "Done waiting, output:"
-    Write-Host $output
-    Write-Host "err:"
-    Write-Host $err
-    Write-Host "The End"
->>>>>>> e09438ac
 }
 
 CreateCredAndRun