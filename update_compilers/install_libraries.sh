#!/bin/bash

# This script installs all the libraries to be used by Compiler Explorer

SCRIPT_DIR="$(cd "$(dirname "${BASH_SOURCE[0]}")" && pwd)"
# shellcheck source=common.inc
. ${SCRIPT_DIR}/common.inc

export PATH=$PATH:/opt/compiler-explorer/cmake/bin

if install_nightly; then
    echo "Installing trunk versions"
else
    echo "Skipping install of trunk versions"
fi

#########################
# C++

ce_install 'libraries'
ce_squash 'libraries'

#########################
# OpenSSL

install_openssl() {
    for VERSION in "$@"; do
        local DEST=${OPT}/libs/openssl/openssl_${VERSION}/x86_64/opt
        if [[ ! -d ${DEST} ]]; then
            rm -rf /tmp/openssl
            mkdir -p /tmp/openssl
            pushd /tmp/openssl
            fetch https://github.com/openssl/openssl/archive/OpenSSL_${VERSION}.tar.gz | tar zxf - --strip-components 1

            setarch i386 ./config -m32 --prefix=${OPT}/libs/openssl/openssl_${VERSION}/x86/opt --openssldir=${OPT}/libs/openssl/openssl_${VERSION}/x86/ssl
            make
            make install
            rm ${OPT}/libs/openssl/openssl_${VERSION}/x86/opt/lib/*.a

            make clean
            ./config --prefix=${OPT}/libs/openssl/openssl_${VERSION}/x86_64/opt --openssldir=${OPT}/libs/openssl/openssl_${VERSION}/x86_64/ssl
            make
            make install
            rm ${OPT}/libs/openssl/openssl_${VERSION}/x86_64/opt/lib/*.a
            popd

            rm -rf /tmp/openssl
        fi
    done
}

install_openssl 1_1_1c 1_1_1g

#########################
# cs50

install_cs50_v9() {
    for VERSION in "$@"; do
        local DEST1=${OPT}/libs/cs50/${VERSION}/x86_64/lib
        local DEST2=${OPT}/libs/cs50/${VERSION}/x86/lib
        local INC=${OPT}/libs/cs50/${VERSION}/include
        if [[ ! -d ${DEST1} ]]; then
            rm -rf /tmp/cs50
            mkdir -p /tmp/cs50
            pushd /tmp/cs50
            fetch https://github.com/cs50/libcs50/archive/v${VERSION}.tar.gz | tar zxf - --strip-components 1

            env CFLAGS="-Wall -Wextra -Werror -pedantic -std=c99 -march=native" make -e
            mkdir -p ${DEST1}
            mv build/lib/* ${DEST1}

            mkdir -p ${INC}
            cp -Rf build/include/* ${INC}

            env CFLAGS="-Wall -Wextra -Werror -pedantic -std=c99 -m32" make -e
            mkdir -p ${DEST2}
            mv build/lib/* ${DEST2}

            cd ${DEST1}
            ln -s libcs50.so.${VERSION} libcs50.so.9
            cd ${DEST2}
            ln -s libcs50.so.${VERSION} libcs50.so.9

            popd

            rm -rf /tmp/cs50
        fi
    done
}

install_cs50_v9 9.1.0

#########################
# libuv

install_libuv() {
    for VERSION in "$@"; do
        local DEST1=${OPT}/libs/libuv/v${VERSION}/x86_64/lib
        local DEST2=${OPT}/libs/libuv/v${VERSION}/x86/lib
        if [[ ! -d ${DEST1} ]]; then
            rm -rf /tmp/libuv
            mkdir -p /tmp/libuv
            pushd /tmp/libuv

            fetch https://github.com/libuv/libuv/archive/v${VERSION}.tar.gz | tar zxf - --strip-components 1

            mkdir -p build
            cd build
            cmake -DCMAKE_BUILD_TYPE=Release ..
            cd ..
            cmake --build build --target uv

            mkdir -p ${DEST1}
            mv build/libuv.so* ${DEST1}

            rm -Rf build

            mkdir -p build
            cd build
            cmake -DCMAKE_BUILD_TYPE=Release -DCMAKE_C_FLAGS=-m32 ..
            cd ..
            cmake --build build --target uv

            mkdir -p ${DEST2}
            mv build/libuv.so* ${DEST2}

            popd

            rm -rf /tmp/libuv
        fi
    done
}

#########################
# lua

install_lua() {
    for VERSION in "$@"; do
        local DEST1=${OPT}/libs/lua/${VERSION}/lib/x86_64
        local DEST2=${OPT}/libs/lua/${VERSION}/lib/x86
        local DEST3=${OPT}/libs/lua/${VERSION}/include
        if [[ ! -d ${DEST1} ]]; then
            rm -rf /tmp/lua
            mkdir -p /tmp/lua
            pushd /tmp/lua

            git clone -b ${VERSION} https://github.com/lua/lua
            cd lua

            mkdir -p ${DEST3}

            cp *.h ${DEST3}

            rm -f onelua.c
            local cfiles=$(find . -maxdepth 1 -iname '*.c' -o -iname '*.h')
            echo -e "cmake_minimum_required(VERSION 3.10)\n" >CMakeLists.txt
            echo -e "project(lua LANGUAGES C)\n" >>CMakeLists.txt
            echo -e "add_library(lua SHARED\n" >>CMakeLists.txt
            echo -e ${cfiles} >>CMakeLists.txt
            echo -e ")\n" >>CMakeLists.txt

            mkdir -p build
            cd build
            cmake "-DCMAKE_BUILD_TYPE=Debug" "-DCMAKE_C_FLAGS_DEBUG=-std=gnu99 -O2 -Wall -Wl,-E -ldl -DLUA_USE_POSIX -DLUA_USE_DLOPEN" ..
            make

            mkdir -p ${DEST1}
            cp liblua.so ${DEST1}

            cd ..
            rm -Rf build

            mkdir -p build
            cd build
            cmake "-DCMAKE_BUILD_TYPE=Debug" "-DCMAKE_C_FLAGS_DEBUG=-std=gnu99 -O2 -Wall -Wl,-E -ldl -m32 -DLUA_USE_POSIX -DLUA_USE_DLOPEN" ..
            make

            mkdir -p ${DEST2}
            cp liblua.so ${DEST2}

            popd
            rm -rf /tmp/lua
        fi
    done
}

install_lua v5.3.5 v5.4.0

<<<<<<< HEAD
=======
# Following are minimal runtime dependencies for Crystal

#########################
# pcre

install_pcre() {
    for VERSION in "$@"; do
        local DEST1=${OPT}/libs/libpcre/${VERSION}/x86_64/lib
        if [[ ! -d ${DEST1} ]]; then
            rm -rf /tmp/pcre
            mkdir -p /tmp/pcre
            pushd /tmp/pcre

            fetch https://ftp.pcre.org/pub/pcre/pcre-${VERSION}.tar.gz | tar zxf - --strip-components 1

            ./configure --disable-shared --enable-utf --enable-unicode-properties
            make

            mkdir -p ${DEST1}
            cp .libs/libpcre.a ${DEST1}

            popd
            rm -rf /tmp/pcre
        fi
    done
}

install_pcre 8.45

install_libevent() {
    for VERSION in "$@"; do
        local DEST1=${OPT}/libs/libevent/${VERSION}/x86_64/lib
        if [[ ! -d ${DEST1} ]]; then
            rm -rf /tmp/libevent
            mkdir -p /tmp/libevent
            pushd /tmp/libevent

            fetch https://github.com/libevent/libevent/releases/download/release-${VERSION}-stable/libevent-${VERSION}-stable.tar.gz | tar zxf - --strip-components 1

            export PKG_CONFIG_PATH=/opt/compiler-explorer/libs/openssl/openssl_1_1_1g/x86_64/opt/lib/pkgconfig
            ./configure --disable-shared
            make

            mkdir -p ${DEST1}
            cp .libs/libevent.a ${DEST1}

            popd
            rm -rf /tmp/libevent
        fi
    done
}

install_libevent 2.1.12

#########################
# nsimd

>>>>>>> 9e5826ff
install_nsimd() {
    for VERSION in "$@"; do
        local DEST=${OPT}/libs/nsimd/${VERSION}
        if [[ ! -d ${DEST} ]]; then
            rm -rf /tmp/nsimd
            mkdir -p /tmp/nsimd
            pushd /tmp/nsimd

            git clone -b ${VERSION} https://github.com/agenium-scale/nsimd.git
            cd nsimd

            python3 egg/hatch.py -l
            bash scripts/setup.sh

            mkdir build
            cd build

            ## x86_64
            (
                export PATH=${OPT}/gcc-10.2.0/bin:${PATH}
                ../nstools/nsconfig/nsconfig .. -Dsimd=avx512_skylake \
                                        -prefix=${DEST}/x86_64 \
                                        -Ggnumake \
                                        -suite=gcc
                make
                make install
            )

            ## CUDA
            (
                export PATH=${OPT}/cuda/9.1.85/bin:${OPT}/gcc-6.1.0/bin:${PATH}
                ../nstools/bin/nsconfig .. -Dsimd=cuda \
                                            -prefix=${DEST}/cuda \
                                            -Ggnumake \
                                            -Dstatic_libstdcpp=true \
                                            -suite=cuda
                make
                make install
            )

            ## ARM32 (armel)
            (
                local COMP_ROOT=${OPT}/arm/gcc-8.2.0/arm-unknown-linux-gnueabi/bin/
                local CCOMP=${COMP_ROOT}/arm-unknown-linux-gnueabi-gcc
                local CPPCOMP=${COMP_ROOT}/arm-unknown-linux-gnueabi-g++

                ../nstools/nsconfig/nsconfig .. -Dsimd=neon128 \
                                            -prefix=${DEST}/arm/neon128 \
                                            -Ggnumake \
                                            -comp=cc,gcc,"${CCOMP}",8.2.0,armel \
                                            -comp=c++,gcc,"${CPPCOMP}",8.2.0,armel
                make
                make install
            )

            ## ARM64
            (
                local COMP_ROOT=${OPT}/arm64/gcc-8.2.0/aarch64-unknown-linux-gnu/bin
                local CCOMP=${COMP_ROOT}/aarch64-unknown-linux-gnu-gcc
                local CPPCOMP=${COMP_ROOT}/aarch64-unknown-linux-gnu-g++

                ../nstools/nsconfig/nsconfig .. -Dsimd=aarch64 \
                                            -prefix=${DEST}/arm/aarch64 \
                                            -Ggnumake \
                                            -comp=cc,gcc,"${CCOMP}",8.2.0,aarch64 \
                                            -comp=c++,gcc,"${CPPCOMP}",8.2.0,aarch64
                make
                make install
            )

            ## PowerPC
            (
                local COMP_ROOT=${OPT}/powerpc64le/gcc-at13/powerpc64le-unknown-linux-gnu/bin
                local CCOMP=${COMP_ROOT}/powerpc64le-unknown-linux-gnu-gcc
                local CPPCOMP=${COMP_ROOT}/powerpc64le-unknown-linux-gnu-g++

                ../nstools/nsconfig/nsconfig .. -Dsimd=vsx \
                                            -prefix=${DEST}/powerpc \
                                            -Ggnumake \
                                            -comp=cc,gcc,"${CCOMP}",9,ppc64el \
                                            -comp=c++,gcc,"${CPPCOMP}",9,ppc64el
                make
                make install
            )

            ## SVE 512
            (
                local COMP_ROOT=${OPT}/arm64/gcc-11.1.0/aarch64-unknown-linux-gnu/bin
                local CCOMP=${COMP_ROOT}/aarch64-unknown-linux-gnu-gcc
                local CPPCOMP=${COMP_ROOT}/aarch64-unknown-linux-gnu-g++

                ../nstools/nsconfig/nsconfig .. -Dsimd=sve512 \
                                            -prefix=${DEST}/sve/sve512 \
                                            -Ggnumake \
                                            -comp=cc,gcc,"${CCOMP}",8.2.0,aarch64 \
                                            -comp=c++,gcc,"${CPPCOMP}",8.2.0,aarch64
                make
                make install
            )

            popd
            rm -rf /tmp/nsimd
        fi
    done
}

install_nsimd v3.0.1<|MERGE_RESOLUTION|>--- conflicted
+++ resolved
@@ -186,8 +186,6 @@
 
 install_lua v5.3.5 v5.4.0
 
-<<<<<<< HEAD
-=======
 # Following are minimal runtime dependencies for Crystal
 
 #########################
@@ -245,7 +243,6 @@
 #########################
 # nsimd
 
->>>>>>> 9e5826ff
 install_nsimd() {
     for VERSION in "$@"; do
         local DEST=${OPT}/libs/nsimd/${VERSION}
