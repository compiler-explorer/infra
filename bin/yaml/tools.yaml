--- conflicted
+++ resolved
@@ -118,7 +118,6 @@
     check_exe: bin/pahole
     targets:
       - trunk
-<<<<<<< HEAD
   fpm:
     type: singleFile
     url: https://github.com/fortran-lang/fpm/releases/download/v{{name}}/fpm-{{name}}-linux-x86_64
@@ -129,7 +128,6 @@
     - chmod +x fpm
     targets:
     - 0.9.0
-=======
   baksmali:
     type: singleFile
     dir: baksmali-{name}
@@ -139,5 +137,4 @@
     filename: baksmali-{name}-fat.jar
     url: https://storage.googleapis.com/r8-releases/smali/{name}/{filename}
     targets:
-      - 3.0.3
->>>>>>> 8c49f0a2
+      - 3.0.3