--- conflicted
+++ resolved
@@ -8,15 +8,11 @@
     create_untar_dir: true
     check_exe: bin/cmake --help
     targets:
-<<<<<<< HEAD
-      - 3.28.0
-=======
-      # with cmakescript we need to keep the older versions around
-      - name: 3.26.1
-        symlink: cmake  # The one distinguished cmake we use for "cmake" on the site
+      - 3.26.1
       - 3.27.9
       - 3.28.0-rc5
->>>>>>> cb5c288e
+      - name: 3.28.0
+        symlink: cmake  # The one distinguished cmake we use for "cmake" on the site
   ninja:
     type: ziparchive
     extract_into_folder: true
