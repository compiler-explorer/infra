libraries:
  c:
    cs50:
      type: github
      repo: cs50/libcs50
      target_prefix: v
      build_type: manual
      check_file: Makefile
      lib_type: shared
      targets:
        - 9.1.0
  c++:
    boost:
      type: tarballs
      compression: bz2
      underscore_name: "{{ name | replace('.', '_') }}"
      check_file: boost/version.hpp
      extract_only: boost_{{underscore_name}}/boost
      untar_dir: boost_{{underscore_name}}
      dir: libs/boost_{{underscore_name}}
      url: https://boostorg.jfrog.io/artifactory/main/release/{{name}}/source/boost_{{underscore_name}}.tar.bz2
      targets:
        - 1.64.0
        - 1.65.0
        - 1.66.0
        - 1.67.0
        - 1.68.0
        - 1.69.0
        - 1.70.0
        - 1.71.0
        - 1.72.0
        - 1.73.0
        - 1.74.0
        - 1.75.0
        - 1.76.0
        - 1.77.0
    llvm:
      type: s3tarballs
      s3_path_prefix: llvm-{name}
      subdir: libs/llvm/{name}
      path_name: libs/llvm/{name}
      check_file: include/llvm/Config/llvm-config.h
      targets:
        - 4.0.1
        - 5.0.0
        - 5.0.1
        - 5.0.2
        - 6.0.0
        - 6.0.1
        - 7.0.0
        - 7.0.1
        - 8.0.0
        - 9.0.0
        - 10.0.0
        - 10.0.1
        - 11.0.0
        - 12.0.0
        - 12.0.1
        - 13.0.0
    fmt:
      type: github
      repo: fmtlib/fmt
      targets:
        - 4.0.0
        - 4.1.0
        - 5.0.0
        - 5.1.0
        - 5.2.0
        - 5.3.0
        - 6.0.0
        - 6.1.0
        - 6.1.1
        - 6.1.2
        - 6.2.0
        - 6.2.1
        - 7.0.0
        - 7.1.3
      build_type: cmake
    benchmark:
      type: github
      repo: google/benchmark
      subdir: google-benchmark
      target_prefix: v
      targets:
        - 1.2.0
        - 1.3.0
        - 1.4.0
        - 1.4.1
        - 1.5.0
      build_type: cmake
    googletest:
      type: github
      repo: google/googletest
      build_type: cmake
      make_targets:
        - all
      targets:
        - release-1.10.0
    catch2v2:
      type: github
      repo: catchorg/Catch2
      subdir: catch2
      check_file: include/catch.hpp
      target_prefix: v
      targets:
        - 2.2.2
        - 2.2.2
        - 2.2.3
        - 2.3.0
        - 2.4.0
        - 2.4.1
        - 2.4.2
        - 2.5.0
        - 2.6.0
        - 2.6.1
        - 2.7.0
        - 2.7.1
        - 2.7.2
        - 2.8.0
        - 2.9.0
        - 2.9.1
        - 2.9.2
        - 2.10.0
        - 2.10.1
        - 2.10.2
        - 2.11.0
        - 2.11.1
        - 2.11.2
        - 2.11.3
        - 2.12.0
        - 2.12.1
    catch2:
      type: github
      repo: catchorg/Catch2
      build_type: cmake
      make_targets:
        - Catch2
        - Catch2WithMain
      target_prefix: v
      targets:
        - 3.0.0-preview2
        - 3.0.0-preview3
    cctz:
      type: github
      repo: google/cctz
      target_prefix: v
      targets:
        - "2.3"
      build_type: cmake
      lib_type: static
      extra_cmake_arg:
        - -DBUILD_TESTING=OFF
    cli11:
      type: github
      repo: CLIUtils/CLI11
      target_prefix: v
      targets:
        - 1.9.1
        - 2.0.0
      build_type: none
      check_file: include/CLI/CLI.hpp
    cnl:
      type: github
      repo: johnmcfarlane/cnl
      check_file: include/cnl/all.h
      build_type: none
      target_prefix: v
      targets:
        - 1.x
        - 1.0.0
        - 1.1.5
    cppitertools:
      type: github
      repo: ryanhaining/cppitertools
      check_file: README.md
      target_prefix: v
      targets:
        - "2.0"
        - "1.0"
    entt:
      type: github
      repo: skypjack/entt
      check_file: README.md
      target_prefix: v
      targets:
        - "3.6.0"
        - "3.5.0"
    hfsm:
      type: github
      repo: andrew-gresyk/HFSM
      check_file: README.md
      targets:
        - "0.8"
        - "0.10"
    hfsm2:
      type: github
      repo: andrew-gresyk/HFSM2
      check_file: README.md
      targets:
        - "1_2_1"
    eigen:
      type: gitlab
      repo: libeigen/eigen
      check_file: README.md
      target_prefix: v
      targets:
        - 3.3.4
        - 3.3.5
        - 3.3.7
        - 3.3.9
        - 3.4.0
    glm:
      type: github
      repo: g-truc/glm
      check_file: readme.md
      targets:
        - 0.9.8.5
        - 0.9.9.0
        - 0.9.9.1
        - 0.9.9.2
        - 0.9.9.3
        - 0.9.9.4
        - 0.9.9.5
        - 0.9.9.6
        - 0.9.9.7
        - 0.9.9.8
    expected-dark:
      type: github
      subdir: expected-lite
      repo: martinmoene/expected-dark
      check_file: README.md
      target_prefix: v
      targets:
        - 0.0.1
    expected-lite:
      type: github
      repo: martinmoene/expected-lite
      check_file: README.md
      target_prefix: v
      targets:
        - 0.1.0
    highway:
      type: github
      repo: google/highway
      check_file: hwy/highway.h
      build_type: cmake
      lib_type: static
      make_targets:
        - hwy
        - hwy_contrib
      targets:
        - 0.12.2
    nlohmann_json:
      type: github
      repo: nlohmann/json
      check_file: README.md
      target_prefix: v
      targets:
        - 2.1.1
        - 3.1.2
        - 3.6.0
    jsoncpp:
      type: github
      repo: open-source-parsers/jsoncpp
      check_file: README.md
      targets:
        - 1.9.4
      build_type: cmake
      lib_type: static
      extra_cmake_arg:
        - -DBUILD_STATIC_LIBS=ON -DBUILD_SHARED_LIBS=OFF -DBUILD_OBJECT_LIBS=OFF -DBUILD_TESTING=OFF -DJSONCPP_WITH_TESTS=OFF -DJSONCPP_WITH_POST_BUILD_UNITTEST=OFF -DJSONCPP_WITH_CMAKE_PACKAGE=OFF -DJSONCPP_WITH_STRICT_ISO=OFF -DJSONCPP_WITH_PKGCONFIG_SUPPORT=OFF
    nsimd:
      type: s3tarballs
      s3_path_prefix: nsimd-{name}
      subdir: libs/nsimd/{name}
      path_name: libs/nsimd/{name}
      check_file: x86_64/include/nsimd/nsimd.h
      targets:
        - v2.2
    pugixml:
      type: github
      repo: zeux/pugixml
      check_file: README.md
      target_prefix: v
      targets:
        - 1.11.4
      build_type: cmake
      lib_type: static
      extra_cmake_arg:
        - -DBUILD_TESTS=OFF
    tomlplusplus:
      type: github
      repo: marzer/tomlplusplus
      check_file: README.md
      target_prefix: v
      targets:
        - 1.3.3
        - 1.2.4
    trompeloeil:
      type: github
      repo: rollbear/trompeloeil
      check_file: include/trompeloeil.hpp
      build_type: none
      target_prefix: v
      targets:
        - "28"
        - "29"
        - "30"
        - "31"
        - "32"
        - "33"
        - "34"
        - "35"
        - "36"
        - "37"
        - "38"
        - "39"
        - "40"
        - "41"
    doctest:
      type: github
      repo: onqtam/doctest
      check_file: README.md
      targets:
        - 1.2.9
        - 2.0.0
        - 2.0.1
        - 2.1.0
        - 2.2.0
        - 2.2.1
        - 2.2.2
        - 2.2.3
        - 2.3.0
        - 2.3.1
        - 2.3.2
        - 2.3.3
        - 2.3.4
        - 2.3.5
        - 2.3.6
        - 2.3.7
        - 2.3.8
    libuv:
      type: github
      repo: libuv/libuv
      build_type: manual
      check_file: include/uv.h
      target_prefix: v
      targets:
        - 1.37.0
        - 1.38.1
    fastor:
      type: github
      repo: romeric/Fastor
      check_file: README.md
      target_prefix: V
      targets:
        - 0.6.3
    xercesc:
      type: github
      repo: apache/xerces-c
      check_file: README
      target_prefix: v
      targets:
        - 3.2.3
      build_type: cmake
      lib_type: static
      extra_cmake_arg:
        - -DBUILD_SHARED_LIBS=OFF -Dxmlch-type=uint16_t
      after_stage_script:
        - cp /home/ubuntu/infra/bin/resources/Xerces_autoconf_config.hpp src/xercesc/util/Xerces_autoconf_config.hpp
        - cp /home/ubuntu/infra/bin/resources/XercesVersion.hpp src/xercesc/util/XercesVersion.hpp
    xtl:
      type: github
      repo: QuantStack/xtl
      check_file: README.md
      targets:
        - 0.4.16
        - 0.5.3
    xsimd:
      type: github
      repo: xtensor-stack/xsimd
      check_file: README.md
      targets:
        - 6.1.4
        - 7.0.0
        - 7.6.0
        - 8.0.3
    xtensor:
      type: github
      repo: QuantStack/xtensor
      check_file: README.md
      targets:
        - 0.17.4
        - 0.18.2
        - 0.19.4
    seastar:
      type: github
      repo: scylladb/seastar
      check_file: README.md
      targets:
        - seastar-18.08.0
    pegtl:
      type: github
      repo: taocpp/PEGTL
      subdir: PEGTL
      check_file: README.md
      targets:
        - 2.8.0
    benri:
      type: github
      repo: jansende/benri
      check_file: readme.md
      target_prefix: v
      targets:
        - 2.0.1
        - 2.1.1
    spy:
      type: github
      repo: jfalcou/spy
      check_file: README.md
      targets:
        - 0.0.4
        - 1.0.0
    eve:
      type: github
      repo: jfalcou/eve
      check_file: README.md
      target_prefix: v
      targets:
        - "2021.10.0"
    tts:
      type: github
      repo: jfalcou/tts
      check_file: README.md
      targets:
        - "0.1"
        - "0.2"
        - "1.0"
        - "2.0"
    hedley:
      type: github
      repo: nemequ/hedley
      check_file: README.md
      target_prefix: v
      targets:
        - "12"
    blaze:
      type: bitbucket
      repo: blaze-lib/blaze
      check_file: LICENSE
      target_prefix: v
      targets:
        - "3.3"
        - "3.4"
        - "3.5"
        - "3.6"
        - "3.7"
        - "3.8"
    gsl:
      type: github
      repo: Microsoft/GSL
      subdir: GSL
      check_file: README.md
      target_prefix: v
      targets:
        - 1.0.0
        - 2.0.0
        - 2.1.0
        - 3.0.0
        - 3.0.1
    vcl1:
      type: github
      repo: darealshinji/vectorclass
      check_file: vectorclass.h
      subdir: vcl
      target_prefix: v
      targets:
        - "1.30"
    vcl:
      type: github
      repo: vectorclass/version2
      check_file: vectorclass.h
      subdir: vcl
      target_prefix: v
      targets:
        - 2.00.01
        - 2.01.03
    openssl:
      type: github
      repo: openssl/openssl
      build_type: manual
      check_file: config
      lib_type: shared
      targets:
        - OpenSSL_1_1_1c
        - OpenSSL_1_1_1g
    kvasir:
      type: github
      method: clone_branch
      repo: kvasir-io/mpl
      path_name: libs/kvasir/mpl/trunk
      check_file: README.md
      targets:
        - development
    rangesv3:
      type: github
      method: clone_branch
      repo: ericniebler/range-v3
      check_file: README.md
      targets:
        - 0.3.0
        - 0.3.5
        - 0.3.6
        - 0.4.0
        - 0.9.1
        - 0.10.0
        - 0.11.0
    mp-units:
      type: github
      method: clone_branch
      repo: mpusz/units
      check_file: README.md
      targets:
        - v0.3.1
        - v0.4.0
        - v0.5.0
        - v0.6.0
        - v0.7.0
    dlib:
      type: github
      method: clone_branch
      repo: davisking/dlib
      build_type: cmake
      targets:
        - v19.7
        - v19.9
        - v19.10
    libguarded:
      type: github
      method: clone_branch
      repo: copperspice/cs_libguarded
      check_file: README
      targets:
        - libguarded-1.1.0
    brigand:
      type: github
      method: clone_branch
      repo: edouarda/brigand
      check_file: README.md
      targets:
        - 1.3.0
    tbb:
      type: github
      method: nightlyclone
      repo: oneapi-src/oneTBB
      extra_make_arg:
        - compiler=%compilerTypeOrGcc%
        - arch=%intelarch?%
      targets:
        - "2020.2"
        - "2020.3"
        - name: "2021.4.0"
          extra_cmake_arg:
            - -DTBB_TEST=OF
          build_type: cmake
          sharedliblink:
            - tbb_debug
            - tbbmalloc_debug
            - tbbmalloc_proxy_debug
      build_type: make
      lib_type: shared
    eastl:
      type: github
      method: clone_branch
      repo: electronicarts/EASTL
      check_file: README.md
      build_type: none
      targets:
        - 3.12.01
        - 3.12.04
        - 3.12.07
        - 3.12.08
        - 3.13.00
        - 3.13.02
        - 3.13.03
        - 3.13.04
        - 3.13.05
        - 3.13.06
        - 3.14.00
        - 3.14.01
        - 3.14.02
        - 3.14.03
        - 3.14.06
        - 3.15.00
        - 3.16.01
        - 3.16.05
    sol2:
      type: github
      method: clone_branch
      repo: ThePhD/sol2
      check_file: include/sol/sol.hpp
      build_type: none
      targets:
        - v3.2.1
    spdlog:
      type: github
      repo: gabime/spdlog
      subdir: spdlog-{name}
      path_name: libs/spdlog/{name}
      target_prefix: v
      build_type: cmake
      skip_compilers:
        - clang_autonsdmi
      make_targets:
        - spdlog
      targets:
        - 1.5.0
        - 1.6.0
        - 1.6.1
        - 1.7.0
        - 1.8.0
    date:
      type: github
      repo: HowardHinnant/date
      check_file: README.md
      target_prefix: v
      build_type: cmake
      make_targets:
        - date-tz
      extra_cmake_arg:
        - -DBUILD_TZ_LIB=ON
      targets:
        - 3.0.1
    libsimdpp:
      type: github
      repo: p12tic/libsimdpp
      check_file: README.md
      target_prefix: v
      targets:
        - "2.1"
    scnlib:
      type: github
      repo: eliaskosunen/scnlib
      target_prefix: refs/tags/v
      build_type: cmake
      extra_cmake_arg:
        - -DSCN_TESTS=OFF
        - -DSCN_EXAMPLES=OFF
        - -DSCN_BENCHMARKS=OFF
        - -DSCN_DOCS=OFF
      make_targets:
        - scn
      targets:
        - '0.4'
    dawjson:
      type: github
      repo: beached/daw_json_link
      target_prefix: v
      check_file: readme.md
      targets:
        - 2.9.11
      after_stage_script:
        - mkdir build
        - cd build
        - CXX=/opt/compiler-explorer/gcc-10.2.0/bin/g++ /opt/compiler-explorer/cmake/bin/cmake -DCMAKE_INSTALL_PREFIX="." ..
        - /opt/compiler-explorer/cmake/bin/cmake --install .
        - cp -Rf include ..
        - cd ..
        - rm -Rf build
    magic_enum:
      type: github
      repo: Neargye/magic_enum
      check_file: include/magic_enum.hpp
      target_prefix: v
      targets:
        - "0.7.3"
    nightly:
      install_always: true
      if: nightly
      llvm:
        type: nightly
        subdir: libs/llvm
        symlink: libs/llvm/{name}
        check_file: include/llvm/Config/llvm-config.h
        build_type: none
        targets:
          - trunk
      benchmark:
        type: github
        method: nightlyclone
        repo: google/benchmark
        subdir: google-benchmark
        check_file: README.md
        build_type: cmake
        targets:
          - trunk
      fmt:
        type: github
        method: nightlyclone
        repo: fmtlib/fmt
        build_type: cmake
        targets:
          - trunk
      eigen:
        type: gitlab
        method: nightlyclone
        repo: libeigen/eigen
        check_file: README.md
        build_type: none
        targets:
          - vtrunk
      glm:
        type: github
        method: nightlyclone
        repo: g-truc/glm
        check_file: readme.md
        build_type: none
        targets:
          - trunk
      catch2:
        type: github
        method: nightlyclone
        build_type: cmake
        repo: catchorg/Catch2
        make_targets:
          - Catch2
          - Catch2WithMain
        targets:
          - trunk
      expected-dark:
        type: github
        method: nightlyclone
        subdir: expected-lite
        repo: martinmoene/expected-dark
        check_file: README.md
        build_type: none
        targets:
          - trunk
      expected-lite:
        type: github
        method: nightlyclone
        repo: martinmoene/expected-lite
        check_file: README.md
        build_type: none
        targets:
          - trunk
      gsl-lite:
        type: github
        method: nightlyclone
        repo: martinmoene/gsl-lite
        check_file: include/gsl/gsl-lite.hpp
        path_name: libs/gsl-lite
        build_type: none
        targets:
          - trunk
      immer:
        type: github
        method: nightlyclone
        repo: arximboldi/immer
        check_file: immer/vector.hpp
        build_type: none
        targets:
          - trunk
      hfsm_trunk:
        type: github
        method: nightlyclone
        repo: andrew-gresyk/HFSM
        check_file: README.md
        path_name: libs/hfsm/trunk
        targets:
          - trunk
      entt:
        type: github
        method: nightlyclone
        repo: skypjack/entt
        check_file: README.md
        targets:
          - trunk
      lexy_trunk:
        type: github
        method: nightlyclone
        repo: foonathan/lexy
        check_file: include/lexy/dsl.hpp
        path_name: libs/lexy/trunk
        targets:
          - trunk
      highway:
        type: github
        method: nightlyclone
        repo: google/highway
        check_file: hwy/highway.h
        build_type: cmake
        lib_type: static
        make_targets:
          - hwy
          - hwy_contrib
        targets:
          - trunk
      nlohmann_json:
        type: github
        method: nightlyclone
        repo: nlohmann/json
        check_file: README.md
        build_type: none
        targets:
          - trunk
      tomlplusplus:
        type: github
        method: nightlyclone
        repo: marzer/tomlplusplus
        check_file: README.md
        build_type: none
        targets:
          - trunk
      doctest:
        type: github
        method: nightlyclone
        repo: onqtam/doctest
        check_file: README.md
        build_type: none
        targets:
          - trunk
      fastor:
        type: github
        method: nightlyclone
        repo: romeric/Fastor
        check_file: README.md
        build_type: none
        targets:
          - trunk
      xtl:
        type: github
        method: nightlyclone
        repo: QuantStack/xtl
        check_file: README.md
        build_type: none
        targets:
          - trunk
      xsimd:
        type: github
        method: nightlyclone
        repo: xtensor-stack/xsimd
        check_file: README.md
        build_type: none
        targets:
          - trunk
      simde:
        type: github
        method: nightlyclone
        repo: simd-everywhere/simde
        check_file: README.md
        build_type: none
        targets:
          - trunk
      xtensor:
        type: github
        method: nightlyclone
        repo: QuantStack/xtensor
        check_file: README.md
        build_type: none
        targets:
          - trunk
      seastar:
        type: github
        method: nightlyclone
        repo: scylladb/seastar
        check_file: README.md
        build_type: none
        targets:
          - trunk
      pegtl:
        type: github
        method: nightlyclone
        repo: taocpp/PEGTL
        check_file: README.md
        subdir: PEGTL
        build_type: none
        targets:
          - trunk
      benri:
        type: github
        method: nightlyclone
        repo: jansende/benri
        check_file: readme.md
        build_type: none
        targets:
          - trunk
      kumi:
        type: github
        method: nightlyclone
        repo: jfalcou/kumi
        check_file: README.md
        build_type: none
        targets:
          - trunk
      kiwaku:
        type: github
        method: nightlyclone
        repo: jfalcou/kiwaku
        check_file: README.md
        build_type: none
        targets:
          - trunk
      ofw:
        type: github
        method: nightlyclone
        repo: jfalcou/ofw
        check_file: README.md
        build_type: none
        targets:
          - trunk
      spy:
        type: github
        method: nightlyclone
        repo: jfalcou/spy
        check_file: README.md
        build_type: none
        targets:
          - trunk
      tts:
        type: github
        method: nightlyclone
        repo: jfalcou/tts
        check_file: README.md
        build_type: none
        targets:
          - trunk
      eve:
        type: github
        method: nightlyclone
        repo: jfalcou/eve
        check_file: README.md
        build_type: none
        targets:
          - trunk
<<<<<<< HEAD
      folly:
        type: github
        method: nightlyclone
        repo: facebook/folly
        path_name: libs/folly
        check_file: README.md
        build_type: cmake
        make_targets:
          - all
        targets:
          - main
=======
      raberu:
        type: github
        method: nightlyclone
        repo: jfalcou/raberu
        check_file: README.md
        build_type: none
        targets:
          - trunk
>>>>>>> b2d2adc0
      hedley:
        type: github
        method: nightlyclone
        repo: nemequ/hedley
        check_file: README.md
        build_type: none
        targets:
          - trunk
      gsl:
        type: github
        method: nightlyclone
        repo: Microsoft/GSL
        subdir: GSL
        check_file: README.md
        build_type: none
        targets:
          - trunk
      blaze:
        type: bitbucket
        method: nightlyclone
        repo: blaze-lib/blaze
        check_file: LICENSE
        build_type: none
        targets:
          - trunk
      cmcstl2:
        type: github
        method: nightlyclone
        repo: CaseyCarter/cmcstl2
        path_name: libs/cmcstl2
        check_file: README.md
        build_type: none
        targets:
          - trunk
      opencv:
        type: github
        method: nightlyclone
        repo: opencv/opencv
        path_name: libs/opencv
        check_file: README.md
        build_type: none
        targets:
          - trunk
      abseil:
        type: github
        method: nightlyclone
        repo: abseil/abseil-cpp
        path_name: libs/abseil
        check_file: README.md
        build_type: cmake
        lib_type: static
        staticliblink:
          - absl_synchronization
          - absl_str_format_internal
          - absl_leak_check_disable
          - absl_examine_stack
          - absl_random_internal_distribution_test_util
          - absl_random_internal_pool_urbg
          - absl_stacktrace
          - absl_bad_variant_access
          - absl_random_internal_seed_material
          - absl_graphcycles_internal
          - absl_strerror
          - absl_leak_check
          - absl_random_internal_platform
          - absl_flags_reflection
          - absl_random_internal_randen_hwaes_impl
          - absl_flags_usage
          - absl_failure_signal_handler
          - absl_flags_private_handle_accessor
          - absl_log_severity
          - absl_hash
          - absl_hashtablez_sampler
          - absl_exponential_biased
          - absl_statusor
          - absl_time
          - absl_int128
          - absl_demangle_internal
          - absl_random_internal_randen_slow
          - absl_raw_hash_set
          - absl_base
          - absl_throw_delegate
          - absl_cord
          - absl_random_seed_sequences
          - absl_flags_parse
          - absl_malloc_internal
          - absl_bad_any_cast_impl
          - absl_flags_program_name
          - absl_flags_commandlineflag
          - absl_flags
          - absl_strings
          - absl_random_internal_randen_hwaes
          - absl_random_seed_gen_exception
          - absl_city
          - absl_strings_internal
          - absl_flags_marshalling
          - absl_raw_logging_internal
          - absl_status
          - absl_civil_time
          - absl_spinlock_wait
          - absl_scoped_set_env
          - absl_periodic_sampler
          - absl_debugging_internal
          - absl_flags_usage_internal
          - absl_symbolize
          - absl_flags_commandlineflag_internal
          - absl_flags_config
          - absl_flags_internal
          - absl_random_distributions
          - absl_bad_optional_access
          - absl_random_internal_randen
          - absl_time_zone
          - absl_wyhash
        make_targets:
          - all
        targets:
          - trunk
      cppcoro:
        type: github
        method: nightlyclone
        repo: lewissbaker/cppcoro
        path_name: libs/cppcoro
        check_file: README.md
        build_type: none
        targets:
          - trunk
      cppitertools:
        type: github
        method: nightlyclone
        repo: ryanhaining/cppitertools
        check_file: README.md
        build_type: none
        targets:
          - trunk
      ctbignum:
        type: github
        method: nightlyclone
        repo: niekbouman/ctbignum
        path_name: libs/ctbignum
        check_file: README.md
        build_type: none
        targets:
          - trunk
      outcome:
        type: github
        method: nightlyclone
        repo: ned14/outcome
        path_name: libs/outcome
        check_file: single-header/outcome.hpp
        build_type: none
        targets:
          - trunk
      cnl:
        type: github
        method: nightlyclone
        repo: johnmcfarlane/cnl
        check_file: include/cnl/all.h
        build_type: none
        targets:
          - trunk
      googletest:
        type: github
        method: nightlyclone
        repo: google/googletest
        build_type: cmake
        make_targets:
          - all
        targets:
          - trunk
      nanorange:
        type: github
        method: nightlyclone
        repo: tcbrindle/NanoRange
        path_name: libs/nanorange
        check_file: README.md
        build_type: none
        targets:
          - trunk
      etl:
        type: github
        method: nightlyclone
        repo: ETLCPP/etl
        path_name: libs/etl
        check_file: README.md
        build_type: none
        targets:
          - trunk
      pipes:
        type: github
        method: nightlyclone
        repo: joboccara/pipes
        path_name: libs/pipes
        check_file: include/pipes/pipes.hpp
        build_type: none
        targets:
          - trunk
      namedtype:
        type: github
        method: nightlyclone
        repo: joboccara/NamedType
        path_name: libs/NamedType
        check_file: include/NamedType/named_type.hpp
        build_type: none
        targets:
          - trunk
      ctre:
        type: github
        method: clone_branch
        repo: hanickadot/compile-time-regular-expressions
        check_file: include/ctre.hpp
        build_type: none
        targets:
          - main
          - dfa
          - v2
          - ecma-unicode
      rangesv3:
        type: github
        method: nightlyclone
        repo: ericniebler/range-v3
        check_file: README.md
        build_type: none
        targets:
          - trunk
      mp-units:
        type: github
        method: nightlyclone
        repo: mpusz/units
        check_file: README.md
        build_type: none
        targets:
          - trunk
      dlib:
        type: github
        method: nightlyclone
        repo: davisking/dlib
        build_type: cmake
        targets:
          - trunk
      libguarded:
        type: github
        method: nightlyclone
        repo: copperspice/cs_libguarded
        check_file: README.md
        build_type: none
        targets:
          - trunk
      brigand:
        type: github
        method: nightlyclone
        repo: edouarda/brigand
        check_file: README.md
        build_type: none
        targets:
          - trunk
      eastl:
        type: github
        method: nightlyclone
        repo: electronicarts/EASTL
        check_file: README.md
        build_type: none
        recursive: false
        targets:
          - trunk
      crosscables:
        type: github
        method: nightlyclone
        repo: partouf/crosscables
        build_type: cmake
        targets:
          - trunk
        after_stage_script:
          - cd libGroundfloor && sh devmake.sh && cd ..
          - cd libJumpropes && sh devmake.sh && cd ..
          - cd libJumpknots && sh devmake.sh && cd ..
          - cd libMySQLBooks && sh devmake.sh && cd ..
          - cd libChalkboard && sh devmake.sh && cd ..
      sol2:
        type: github
        method: nightlyclone
        repo: ThePhD/sol2
        check_file: include/sol/sol.hpp
        build_type: none
        targets:
          - trunk
      unifex:
        type: github
        method: nightlyclone
        repo: facebookexperimental/libunifex
        build_type: cmake
        make_targets:
          - unifex
        targets:
          - trunk
        after_stage_script:
          - cp /home/ubuntu/infra/bin/resources/libunifex_config.hpp include/unifex/config.hpp
      enoki:
        type: github
        method: nightlyclone
        repo: mitsuba-renderer/enoki
        check_file: include/enoki/array.h
        build_type: none
        targets:
          - trunk
      ztdtext:
        type: github
        method: nightlyclone
        repo: soasis/text
        check_file: include/ztd/text.hpp
        build_type: none
        targets:
          - trunk
      type_safe:
        type: github
        method: nightlyclone
        repo: foonathan/type_safe
        check_file: README.md
        build_type: none
        targets:
          - trunk
      lager:
        type: github
        method: nightlyclone
        repo: arximboldi/lager
        check_file: lager/util.hpp
        build_type: none
        targets:
          - trunk
      zug:
        type: github
        method: nightlyclone
        repo: arximboldi/zug
        check_file: zug/reduce.hpp
        build_type: none
        targets:
          - trunk
      date:
        type: github
        method: nightlyclone
        repo: HowardHinnant/date
        check_file: README.md
        build_type: cmake
        make_targets:
          - date-tz
        extra_cmake_arg:
          - -DBUILD_TZ_LIB=ON
        targets:
          - trunk
      taojson:
        type: github
        method: nightlyclone
        repo: taocpp/json
        check_file: include/tao/json.hpp
        build_type: none
        targets:
          - trunk
      hotels-template-library:
        type: github
        method: nightlyclone
        repo: google/hotels-template-library
        check_file: README.md
        build_type: none
        targets:
          - trunk
      dawjson:
        type: github
        method: nightlyclone
        repo: beached/daw_json_link
        check_file: include/daw/json/daw_json_link.h
        build_type: none
        targets:
          - trunk
        after_stage_script:
          - mkdir build
          - cd build
          - CXX=/opt/compiler-explorer/gcc-10.2.0/bin/g++ /opt/compiler-explorer/cmake/bin/cmake -DCMAKE_INSTALL_PREFIX="." ..
          - /opt/compiler-explorer/cmake/bin/cmake --install .
          - cp -Rf include ..
          - cd ..
          - rm -Rf build
      magic_enum:
        type: github
        method: nightlyclone
        repo: Neargye/magic_enum
        check_file: include/magic_enum.hpp
        targets:
          - trunk
  cuda:
    cub:
      type: github
      method: clone_branch
      repo: NVIDIA/cub
      check_file: cub/cub.cuh
      targets:
        - 1.8.0
    thrustcub:
      type: github
      method: clone_branch
      repo: NVIDIA/thrust
      check_file: dependencies/cub/cub/cub.cuh
      targets:
        - 1.9.9
        - 1.9.10
        - 1.9.10-1
        - 1.10.0
        - 1.11.0
        - 1.12.0
        - 1.12.1
        - 1.13.0
        - 1.13.1
        - 1.14.0
        - 1.15.0
    nvtx:
      type: github
      method: clone_branch
      repo: NVIDIA/NVTX
      check_file: c/include/nvtx3/nvToolsExt.h
      target_prefix: v
      targets:
        - 3.0.1
    nightly:
      install_always: true
      if: nightly
      thrustcub:
        type: github
        method: nightlyclone
        repo: NVIDIA/thrust
        check_file: dependencies/cub/cub/cub.cuh
        targets:
          - trunk
      nvtx:
        type: github
        method: clone_branch
        repo: NVIDIA/NVTX
        check_file: cpp/include/nvtx3/nvtx3.hpp
        targets:
          - dev
      libcudacxx:
        type: github
        method: nightlyclone
        repo: NVIDIA/libcudacxx
        check_file: include/cuda/std/atomic
        targets:
          - trunk
      cucollections:
        type: github
        method: clone_branch
        repo: NVIDIA/cuCollections
        check_file: include/cuco/static_map.cuh
        targets:
          - dev
  d:
    mir-glas:
      type: github
      repo: libmir/mir-glas
      check_file: README.md
      target_prefix: v
      path_name: libs/d/mir-glas-v{name}
      targets:
        - 0.1.5
        - 0.2.3
        - 0.2.4
    mir-algorithm:
      type: github
      repo: libmir/mir-algorithm
      check_file: README.md
      target_prefix: v
      path_name: libs/d/mir-algorithm-v{name}
      targets:
        - 0.5.17
        - 0.6.13
        - 0.6.21
        - 0.9.5
        - 1.0.0
        - 1.1.0
        - 3.7.17
    nightly:
      install_always: true
      if: nightly
      mir_core:
        type: github
        method: nightlyclone
        repo: libmir/mir-core
        path_name: libs/d/mir-core-trunk
        check_file: README.md
        targets:
          - trunk
      mir_algorithm:
        type: github
        method: nightlyclone
        repo: libmir/mir-algorithm
        path_name: libs/d/mir-algorithm-trunk
        check_file: README.md
        targets:
          - trunk
      mir_glas:
        type: github
        method: nightlyclone
        repo: libmir/mir-glas
        path_name: libs/d/mir-glas-trunk
        check_file: README.md
        targets:
          - trunk
      mir_random:
        type: github
        method: nightlyclone
        repo: libmir/mir-random
        path_name: libs/d/mir-random-trunk
        check_file: README.md
        targets:
          - trunk
      cblas:
        type: github
        method: nightlyclone
        repo: DlangScience/cblas
        path_name: libs/d/cblas-trunk
        check_file: README.md
        targets:
          - trunk
      mir_blas:
        type: github
        method: nightlyclone
        repo: libmir/mir-blas
        path_name: libs/d/mir-blas-trunk
        check_file: README.md
        targets:
          - trunk
      lapack:
        type: github
        method: nightlyclone
        repo: libmir/lapack
        path_name: libs/d/lapack-trunk
        check_file: README.md
        targets:
          - trunk
      mir_lapack:
        type: github
        method: nightlyclone
        repo: libmir/mir-lapack
        path_name: libs/d/mir-lapack-trunk
        check_file: README.md
        targets:
          - trunk
      mir_integral:
        type: github
        method: nightlyclone
        repo: libmir/mir-integral
        path_name: libs/d/mir-integral-trunk
        check_file: README.md
        targets:
          - trunk
      mir_optim:
        type: github
        method: nightlyclone
        repo: libmir/mir-optim
        path_name: libs/d/mir-optim-trunk
        check_file: README.md
        targets:
          - trunk
      asdf:
        type: github
        method: nightlyclone
        repo: libmir/asdf
        path_name: libs/d/asdf-trunk
        check_file: README.md
        targets:
          - trunk
      dcompute:
        type: github
        method: nightlyclone
        repo: libmir/dcompute
        path_name: libs/d/dcompute-trunk
        check_file: README.md
        targets:
          - trunk
  zig:
    zig-args:
      type: github
      repo: MasterQ32/zig-args
      check_file: README.md
      targets:
        - "0.1"
    nightly:
      install_always: true
      if: nightly
      zig-args:
        type: github
        method: nightlyclone
        repo: MasterQ32/zig-args
        check_file: README.md
        build_type: none
        targets:
          - trunk<|MERGE_RESOLUTION|>--- conflicted
+++ resolved
@@ -933,7 +933,6 @@
         build_type: none
         targets:
           - trunk
-<<<<<<< HEAD
       folly:
         type: github
         method: nightlyclone
@@ -945,7 +944,6 @@
           - all
         targets:
           - main
-=======
       raberu:
         type: github
         method: nightlyclone
@@ -954,7 +952,6 @@
         build_type: none
         targets:
           - trunk
->>>>>>> b2d2adc0
       hedley:
         type: github
         method: nightlyclone
