libraries:
  c:
    cs50:
      build_type: manual
      check_file: Makefile
      lib_type: shared
      repo: cs50/libcs50
      target_prefix: v
      targets:
      - 9.1.0
      type: github
  c++:
    benchmark:
      build_type: cmake
      extra_cmake_arg:
      - -DBENCHMARK_ENABLE_TESTING=off
      repo: google/benchmark
      subdir: google-benchmark
      target_prefix: v
      targets:
      - 1.2.0
      - 1.3.0
      - 1.4.0
      - 1.4.1
      - 1.5.0
      - 1.6.1
      - name: 1.6.2
        after_stage_script:
        - cp {{resource_dir}}/googlebenchmark_export.h include/benchmark/export.h
      type: github
    benri:
      check_file: readme.md
      repo: jansende/benri
      target_prefix: v
      targets:
      - 2.0.1
      - 2.1.1
      type: github
    blaze:
      check_file: LICENSE
      repo: blaze-lib/blaze
      target_prefix: v
      targets:
      - '3.3'
      - '3.4'
      - '3.5'
      - '3.6'
      - '3.7'
      - '3.8'
      type: bitbucket
    boost:
      check_file: boost/version.hpp
      compression: bz2
      dir: libs/boost_{{underscore_name}}
      extract_only: boost_{{underscore_name}}/boost
      targets:
      - 1.64.0
      - 1.65.0
      - 1.66.0
      - 1.67.0
      - 1.68.0
      - 1.69.0
      - 1.70.0
      - 1.71.0
      - 1.72.0
      - 1.73.0
      - 1.74.0
      - 1.75.0
      - 1.76.0
      - 1.77.0
      - 1.78.0
      - 1.79.0
      - 1.80.0
      type: tarballs
      untar_dir: boost_{{underscore_name}}
      url: https://boostorg.jfrog.io/artifactory/main/release/{{name}}/source/boost_{{underscore_name}}.tar.bz2
    brigand:
      check_file: README.md
      method: clone_branch
      repo: edouarda/brigand
      targets:
      - 1.3.0
      type: github
    catch2:
      build_type: cmake
      make_targets:
      - Catch2
      - Catch2WithMain
      repo: catchorg/Catch2
      target_prefix: v
      targets:
      - 3.0.0-preview2
      - 3.0.0-preview3
      - after_stage_script:
        - cp {{resource_dir}}/catch_user_config.hpp src/catch2/catch_user_config.hpp
        name: 3.0.1
      type: github
    catch2v2:
      check_file: include/catch.hpp
      repo: catchorg/Catch2
      subdir: catch2
      target_prefix: v
      targets:
      - 2.2.2
      - 2.2.3
      - 2.3.0
      - 2.4.0
      - 2.4.1
      - 2.4.2
      - 2.5.0
      - 2.6.0
      - 2.6.1
      - 2.7.0
      - 2.7.1
      - 2.7.2
      - 2.8.0
      - 2.9.0
      - 2.9.1
      - 2.9.2
      - 2.10.0
      - 2.10.1
      - 2.10.2
      - 2.11.0
      - 2.11.1
      - 2.11.2
      - 2.11.3
      - 2.12.0
      - 2.12.1
      type: github
    cctz:
      build_type: cmake
      extra_cmake_arg:
      - -DBUILD_TESTING=OFF
      lib_type: static
      repo: google/cctz
      target_prefix: v
      targets:
      - '2.3'
      type: github
    cli11:
      build_type: none
      check_file: include/CLI/CLI.hpp
      repo: CLIUtils/CLI11
      target_prefix: v
      targets:
      - 1.9.1
      - 2.0.0
      type: github
    cnl:
      build_type: none
      check_file: include/cnl/all.h
      repo: johnmcfarlane/cnl
      target_prefix: v
      targets:
      - 1.x
      - 1.0.0
      - 1.1.5
      type: github
    copperspice:
      build_type: none
      check_file: include/cs-config.h
      compression: bz2
      create_untar_dir: true
      dir: libs/copperspice/{{name}}
      lib_type: shared
      targets:
      - 1.8.0
      type: tarballs
      untar_dir: '{{name}}'
      url: https://github.com/copperspice/copperspice/releases/download/cs-{{name}}/copperspice-{{name}}-ubuntu20.04-x64.tar.bz2
    cppitertools:
      check_file: README.md
      repo: ryanhaining/cppitertools
      target_prefix: v
      targets:
      - '2.0'
      - '1.0'
      type: github
    curl:
      after_stage_script:
      - cp {{resource_dir}}/curl_config.h curl-{{name}}/include/curl/curl_config.h
      build_type: cmake
      check_file: CMakeLists.txt
      compression: xz
      depends:
      - libraries/c++/openssl OpenSSL_1_1_1g
      dir: libs/curl/{{name}}
      extra_cmake_arg:
      - -DOPENSSL_ROOT_DIR=/opt/compiler-explorer/libs/openssl/openssl_1_1_1g/x86_64/opt
      lib_type: cshared
      sharedliblink:
      - curl-d
      targets:
      - 7.83.1
      type: tarballs
      untar_dir: curl-{{name}}
      url: https://curl.se/download/curl-{{name}}.tar.xz
      use_compiler: clang1400
    dataframe:
      build_type: cmake
      check_file: README.md
      repo: hosseinmoein/DataFrame
      targets:
      - 1.19.0
      type: github
    date:
      build_type: cmake
      check_file: README.md
      extra_cmake_arg:
      - -DBUILD_TZ_LIB=ON
      make_targets:
      - date-tz
      repo: HowardHinnant/date
      target_prefix: v
      targets:
      - 3.0.1
      type: github
    dawjson:
      after_stage_script:
      - mkdir build
      - cd build
      - CXX=/opt/compiler-explorer/gcc-10.2.0/bin/g++ /opt/compiler-explorer/cmake/bin/cmake
        -DCMAKE_INSTALL_PREFIX="." ..
      - /opt/compiler-explorer/cmake/bin/cmake --install .
      - cp -Rf include ..
      - cd ..
      - rm -Rf build
      check_file: readme.md
      repo: beached/daw_json_link
      target_prefix: v
      targets:
      - 2.9.11
      type: github
    dlib:
      build_type: cmake
      method: clone_branch
      repo: davisking/dlib
      targets:
      - v19.7
      - v19.9
      - v19.10
      type: github
    doctest:
      check_file: README.md
      repo: onqtam/doctest
      targets:
      - 1.2.9
      - 2.0.0
      - 2.0.1
      - 2.1.0
      - 2.2.0
      - 2.2.1
      - 2.2.2
      - 2.2.3
      - 2.3.0
      - 2.3.1
      - 2.3.2
      - 2.3.3
      - 2.3.4
      - 2.3.5
      - 2.3.6
      - 2.3.7
      - 2.3.8
      type: github
    eastl:
      build_type: none
      check_file: README.md
      method: clone_branch
      repo: electronicarts/EASTL
      targets:
      - 3.12.01
      - 3.12.04
      - 3.12.07
      - 3.12.08
      - 3.13.00
      - 3.13.02
      - 3.13.03
      - 3.13.04
      - 3.13.05
      - 3.13.06
      - 3.14.00
      - 3.14.01
      - 3.14.02
      - 3.14.03
      - 3.14.06
      - 3.15.00
      - 3.16.01
      - 3.16.05
      type: github
    eigen:
      check_file: README.md
      repo: libeigen/eigen
      target_prefix: v
      targets:
      - 3.3.4
      - 3.3.5
      - 3.3.7
      - 3.3.9
      - 3.4.0
      type: gitlab
    entt:
      check_file: README.md
      repo: skypjack/entt
      target_prefix: v
      targets:
      - 3.6.0
      - 3.5.0
      type: github
    eve:
      check_file: README.md
      repo: jfalcou/eve
      target_prefix: v
      targets:
      - 2021.10.0
      - 2022.03.0
      - 2022.09.0
      type: github
    expected-dark:
      check_file: README.md
      repo: martinmoene/expected-dark
      subdir: expected-lite
      target_prefix: v
      targets:
      - 0.0.1
      type: github
    expected-lite:
      check_file: README.md
      repo: martinmoene/expected-lite
      target_prefix: v
      targets:
      - 0.1.0
      type: github
    fastor:
      check_file: README.md
      repo: romeric/Fastor
      target_prefix: V
      targets:
      - 0.6.3
      type: github
    fmt:
      build_type: cmake
      repo: fmtlib/fmt
      targets:
      - 4.0.0
      - 4.1.0
      - 5.0.0
      - 5.1.0
      - 5.2.0
      - 5.3.0
      - 6.0.0
      - 6.1.0
      - 6.1.1
      - 6.1.2
      - 6.2.0
      - 6.2.1
      - 7.0.0
      - 7.1.3
      - 8.0.1
      - 8.1.1
      type: github
    gemmlowp:
      build_type: none
      check_file: fixedpoint/fixedpoint.h
      if: nightly
      method: nightlyclone
      repo: google/gemmlowp
      targets:
      - trunk
      type: github
    glm:
      check_file: readme.md
      repo: g-truc/glm
      targets:
      - 0.9.8.5
      - 0.9.9.0
      - 0.9.9.1
      - 0.9.9.2
      - 0.9.9.3
      - 0.9.9.4
      - 0.9.9.5
      - 0.9.9.6
      - 0.9.9.7
      - 0.9.9.8
      type: github
    googletest:
      build_type: cmake
      make_targets:
      - all
      repo: google/googletest
      targets:
      - release-1.10.0
      type: github
    gsl:
      check_file: README.md
      repo: Microsoft/GSL
      subdir: GSL
      target_prefix: v
      targets:
      - 1.0.0
      - 2.0.0
      - 2.1.0
      - 3.0.0
      - 3.0.1
      type: github
    hdf5:
      after_stage_script:
      - mkdir build
      - cd build
      - CC=/opt/compiler-explorer/gcc-10.2.0/bin/gcc CXX=/opt/compiler-explorer/gcc-10.2.0/bin/g++
        /opt/compiler-explorer/cmake/bin/cmake .. -DCMAKE_BUILD_TYPE=RelWithDebInfo
        -DCMAKE_INSTALL_PREFIX="." -DBUILD_TESTING=OFF -DHDF5_BUILD_EXAMPLES=OFF -DHDF5_BUILD_TOOLS=OFF
        -DHDF5_BUILD_UTILS=OFF
      - /opt/compiler-explorer/cmake/bin/cmake --build .
      - /opt/compiler-explorer/cmake/bin/cmake --install .
      - cp -Rf include ..
      - mkdir -p ../lib/x86_64
      - cp -Rf bin/*.so* ../lib/x86_64
      - cd ..
      - rm -Rf build
      build_type: manual
      check_file: CMakeLists.txt
      lib_type: shared
      method: clone_branch
      repo: HDFGroup/hdf5
      targets:
      - hdf5-1_12_1
      - hdf5-1_13_1
      type: github
    hedley:
      check_file: README.md
      repo: nemequ/hedley
      target_prefix: v
      targets:
      - '12'
      type: github
    hfsm:
      check_file: README.md
      repo: andrew-gresyk/HFSM
      targets:
      - '0.8'
      - '0.10'
      type: github
    hfsm2:
      check_file: README.md
      repo: andrew-gresyk/HFSM2
      targets:
      - '1_2_1'
      type: github
    highway:
      build_type: cmake
      check_file: hwy/highway.h
      lib_type: static
      make_targets:
      - hwy
      - hwy_contrib
      repo: google/highway
      targets:
      - 0.12.2
      type: github
<<<<<<< HEAD
    icu:
      build_type: manual
      check_file: README.md
      lib_type: shared
      repo:  unicode-org/icu
      target_prefix: release-
      targets:
      - 71-1
      type: github
=======
    hip-amd:
      check_file: include/hip/hip_runtime.h
      path_name: libs/rocm/{name}
      s3_path_prefix: hip-amd-rocm-{name}
      subdir: libs/rocm/{name}
      targets:
      - 4.5.2
      - 5.0.2
      - 5.1.3
      - 5.2.3
      type: s3tarballs
      untar_dir: hip-amd-rocm-{{name}}
>>>>>>> 3e6beac3
    jsoncons:
      check_file: README.md
      repo: danielaparker/jsoncons
      target_prefix: v
      targets:
      - 0.168.3
      type: github
    jsoncpp:
      build_type: cmake
      check_file: README.md
      extra_cmake_arg:
      - -DBUILD_STATIC_LIBS=ON -DBUILD_SHARED_LIBS=OFF -DBUILD_OBJECT_LIBS=OFF -DBUILD_TESTING=OFF
        -DJSONCPP_WITH_TESTS=OFF -DJSONCPP_WITH_POST_BUILD_UNITTEST=OFF -DJSONCPP_WITH_CMAKE_PACKAGE=OFF
        -DJSONCPP_WITH_STRICT_ISO=OFF -DJSONCPP_WITH_PKGCONFIG_SUPPORT=OFF
      lib_type: static
      repo: open-source-parsers/jsoncpp
      targets:
      - 1.9.4
      - 1.9.5
      type: github
    kumi:
      check_file: README.md
      repo: jfalcou/kumi
      target_prefix: v
      targets:
      - '1.0'
      - '2.0'
      - '2.1'
      type: github
    kvasir:
      check_file: README.md
      method: clone_branch
      path_name: libs/kvasir/mpl/trunk
      repo: kvasir-io/mpl
      targets:
      - development
      type: github
    lagom:
      after_stage_script:
      - echo "cmake_minimum_required(VERSION 3.16)" > CMakeLists.txt
      - echo -e "list(APPEND CMAKE_MODULE_PATH \"\$\\x7bCMAKE_CURRENT_LIST_DIR\\x7d/Meta/CMake\")"
        >> CMakeLists.txt
      - echo "project(SerenityOS CXX)" >> CMakeLists.txt
      - echo "add_subdirectory(Meta/Lagom)" >> CMakeLists.txt
      - sed -i 's/if(NOT "..CMAKE_BUILD_TYPE." STREQUAL "")/set(CMAKE_BUILD_TYPE "")\nif(FALSE)/'
        Meta/Lagom/CMakeLists.txt
      - sed 's/cmakedefine01 \(\w\+\)/define \1 0/' AK/Debug.h.in > AK/Debug.h
      build_type: cmake
      check_file: CMakeLists.txt
      extra_cmake_arg:
      - -DBUILD_LAGOM=ON
      - -DENABLE_COMPILER_EXPLORER_BUILD=ON
      - -GNinja
      - -DENABLE_UNICODE_DATABASE_DOWNLOAD=NO
      - -DENABLE_COMMONMARK_SPEC_DOWNLOAD=NO
      - -DCMAKE_EXE_LINKER_FLAGS=-latomic
      if: nightly
      lib_type: shared
      make_targets:
      - all
      make_utility: ninja
      method: nightlyclone
      repo: SerenityOS/serenity
      sharedliblink:
      - lagom-archive
      - lagom-audio
      - lagom-compress
      - lagom-core
      - lagom-crypto
      - lagom-elf
      - lagom-gemini
      - lagom-gfx
      - lagom-gl
      - lagom-gml
      - lagom-http
      - lagom-imap
      - lagom-ipc
      - lagom-js
      - lagom-line
      - lagom-main
      - lagom-markdown
      - lagom-pdf
      - lagom-regex
      - lagom-shell
      - lagom-sql
      - lagom-textcodec
      - lagom-tls
      - lagom-unicode
      - lagom-wasm
      - lagom-x86
      targets:
      - trunk
      type: github
    libassert:
      build_type: cmake
      check_file: README.md
      extra_cmake_arg:
      - -DCMAKE_BUILD_TYPE=Release
      - -DBUILD_SHARED_LIBS=on
      lib_type: shared
      method: clone_branch
      repo: jeremy-rifkin/libassert
      sharedliblink:
      - assert
      target_prefix: v
      targets:
      - '1.0'
      - '1.1'
      type: github
    libguarded:
      check_file: README
      method: clone_branch
      repo: copperspice/cs_libguarded
      targets:
      - libguarded-1.1.0
      type: github
    libsimdpp:
      check_file: README.md
      repo: p12tic/libsimdpp
      target_prefix: v
      targets:
      - '2.1'
      type: github
    libuv:
      build_type: manual
      check_file: include/uv.h
      repo: libuv/libuv
      target_prefix: v
      targets:
      - 1.37.0
      - 1.38.1
      type: github
    llvm:
      check_file: include/llvm/Config/llvm-config.h
      path_name: libs/llvm/{name}
      s3_path_prefix: llvm-{name}
      subdir: libs/llvm/{name}
      targets:
      - 4.0.1
      - 5.0.0
      - 5.0.1
      - 5.0.2
      - 6.0.0
      - 6.0.1
      - 7.0.0
      - 7.0.1
      - 8.0.0
      - 9.0.0
      - 10.0.0
      - 10.0.1
      - 11.0.0
      - 12.0.0
      - 12.0.1
      - 13.0.0
      - 13.0.1
      - 14.0.0
      - 15.0.0
      type: s3tarballs
    magic_enum:
      check_file: include/magic_enum.hpp
      repo: Neargye/magic_enum
      target_prefix: v
      targets:
      - 0.7.3
      type: github
    mlir:
      check_file: include/mlir/InitAllPasses.h
      path_name: libs/mlir/{name}
      s3_path_prefix: mlir-{name}
      subdir: libs/mlir/{name}
      targets:
      - 14.0.0
      - 14.0.5
      type: s3tarballs
    mp-units:
      check_file: README.md
      method: clone_branch
      repo: mpusz/units
      targets:
      - v0.3.1
      - v0.4.0
      - v0.5.0
      - v0.6.0
      - v0.7.0
      type: github
    nightly:
      abseil:
        build_type: cmake
        check_file: README.md
        lib_type: static
        make_targets:
        - all
        method: nightlyclone
        path_name: libs/abseil
        repo: abseil/abseil-cpp
        staticliblink:
        - absl_synchronization
        - absl_str_format_internal
        - absl_leak_check_disable
        - absl_examine_stack
        - absl_random_internal_distribution_test_util
        - absl_random_internal_pool_urbg
        - absl_stacktrace
        - absl_bad_variant_access
        - absl_random_internal_seed_material
        - absl_graphcycles_internal
        - absl_strerror
        - absl_leak_check
        - absl_random_internal_platform
        - absl_flags_reflection
        - absl_random_internal_randen_hwaes_impl
        - absl_flags_usage
        - absl_failure_signal_handler
        - absl_flags_private_handle_accessor
        - absl_log_severity
        - absl_hash
        - absl_hashtablez_sampler
        - absl_exponential_biased
        - absl_statusor
        - absl_time
        - absl_int128
        - absl_demangle_internal
        - absl_random_internal_randen_slow
        - absl_raw_hash_set
        - absl_base
        - absl_throw_delegate
        - absl_cord
        - absl_random_seed_sequences
        - absl_flags_parse
        - absl_malloc_internal
        - absl_bad_any_cast_impl
        - absl_flags_program_name
        - absl_flags_commandlineflag
        - absl_flags
        - absl_strings
        - absl_random_internal_randen_hwaes
        - absl_random_seed_gen_exception
        - absl_city
        - absl_strings_internal
        - absl_flags_marshalling
        - absl_raw_logging_internal
        - absl_status
        - absl_civil_time
        - absl_spinlock_wait
        - absl_scoped_set_env
        - absl_periodic_sampler
        - absl_debugging_internal
        - absl_flags_usage_internal
        - absl_symbolize
        - absl_flags_commandlineflag_internal
        - absl_flags_config
        - absl_flags_internal
        - absl_random_distributions
        - absl_bad_optional_access
        - absl_random_internal_randen
        - absl_time_zone
        - absl_wyhash
        targets:
        - trunk
        type: github
      avr-libstdcpp:
        build_type: manual
        check_file: include/array
        method: nightlyclone
        repo: modm-io/avr-libstdcpp
        targets:
        - trunk
        type: github
      benchmark:
        build_type: cmake
        check_file: README.md
        extra_cmake_arg:
        - -DBENCHMARK_ENABLE_TESTING=off
        method: nightlyclone
        repo: google/benchmark
        subdir: google-benchmark
        targets:
        - trunk
        type: github
      benri:
        build_type: none
        check_file: readme.md
        method: nightlyclone
        repo: jansende/benri
        targets:
        - trunk
        type: github
      blaze:
        build_type: none
        check_file: LICENSE
        method: nightlyclone
        repo: blaze-lib/blaze
        targets:
        - trunk
        type: bitbucket
      bmulti:
        build_type: none
        check_file: include/multi/array.hpp
        method: nightlyclone
        repo: correaa/boost-multi
        targets:
        - trunk
        type: gitlab
      brigand:
        build_type: none
        check_file: README.md
        method: nightlyclone
        repo: edouarda/brigand
        targets:
        - trunk
        type: github
      catch2:
        after_stage_script:
        - cp {{resource_dir}}/catch_user_config.hpp src/catch2/catch_user_config.hpp
        build_type: cmake
        make_targets:
        - Catch2
        - Catch2WithMain
        method: nightlyclone
        repo: catchorg/Catch2
        targets:
        - trunk
        type: github
      cmcstl2:
        build_type: none
        check_file: README.md
        method: nightlyclone
        path_name: libs/cmcstl2
        repo: CaseyCarter/cmcstl2
        targets:
        - trunk
        type: github
      cnl:
        build_type: none
        check_file: include/cnl/all.h
        method: nightlyclone
        repo: johnmcfarlane/cnl
        targets:
        - trunk
        type: github
      cppcoro:
        build_type: cmake
        lib_type: static
        method: nightlyclone
        path_name: libs/cppcoro
        repo: andreasbuhr/cppcoro
        staticliblink:
        - cppcoro
        targets:
        - trunk
        type: github
      cppitertools:
        build_type: none
        check_file: README.md
        method: nightlyclone
        repo: ryanhaining/cppitertools
        targets:
        - trunk
        type: github
      crosscables:
        after_stage_script:
        - cd libGroundfloor && sh devmake.sh && cd ..
        - cd libJumpropes && sh devmake.sh && cd ..
        - cd libJumpknots && sh devmake.sh && cd ..
        - cd libMySQLBooks && sh devmake.sh && cd ..
        - cd libChalkboard && sh devmake.sh && cd ..
        build_type: cmake
        method: nightlyclone
        repo: partouf/crosscables
        targets:
        - trunk
        type: github
      ctbignum:
        build_type: none
        check_file: README.md
        method: nightlyclone
        path_name: libs/ctbignum
        repo: niekbouman/ctbignum
        targets:
        - trunk
        type: github
      ctre:
        build_type: none
        check_file: include/ctre.hpp
        method: clone_branch
        repo: hanickadot/compile-time-regular-expressions
        targets:
        - main
        - dfa
        - v2
        - ecma-unicode
        type: github
      dataframe:
        build_type: cmake
        method: nightlyclone
        repo: hosseinmoein/DataFrame
        targets:
        - trunk
        type: github
      date:
        build_type: cmake
        check_file: README.md
        extra_cmake_arg:
        - -DBUILD_TZ_LIB=ON
        make_targets:
        - date-tz
        method: nightlyclone
        repo: HowardHinnant/date
        targets:
        - trunk
        type: github
      dawjson:
        after_stage_script:
        - mkdir -p build
        - cd build
        - CXX=/opt/compiler-explorer/gcc-10.2.0/bin/g++ /opt/compiler-explorer/cmake/bin/cmake
          -DCMAKE_INSTALL_PREFIX="." ..
        - /opt/compiler-explorer/cmake/bin/cmake --install .
        - cp -Rf include ..
        - cd ..
        - rm -Rf build
        build_type: none
        check_file: include/daw/json/daw_json_link.h
        method: nightlyclone
        repo: beached/daw_json_link
        targets:
        - trunk
        type: github
      dlib:
        build_type: cmake
        method: nightlyclone
        repo: davisking/dlib
        targets:
        - trunk
        type: github
      doctest:
        build_type: none
        check_file: README.md
        method: nightlyclone
        repo: onqtam/doctest
        targets:
        - trunk
        type: github
      eastl:
        build_type: none
        check_file: README.md
        method: nightlyclone
        recursive: false
        repo: electronicarts/EASTL
        targets:
        - trunk
        type: github
      eigen:
        build_type: none
        check_file: README.md
        method: nightlyclone
        repo: libeigen/eigen
        targets:
        - vtrunk
        type: gitlab
      enoki:
        build_type: none
        check_file: include/enoki/array.h
        method: nightlyclone
        repo: mitsuba-renderer/enoki
        targets:
        - trunk
        type: github
      entt:
        check_file: README.md
        method: nightlyclone
        repo: skypjack/entt
        targets:
        - trunk
        type: github
      etl:
        build_type: none
        check_file: README.md
        method: nightlyclone
        path_name: libs/etl
        repo: ETLCPP/etl
        targets:
        - trunk
        type: github
      eve:
        build_type: none
        check_file: README.md
        method: nightlyclone
        repo: jfalcou/eve
        targets:
        - trunk
        type: github
      expected-dark:
        build_type: none
        check_file: README.md
        method: nightlyclone
        repo: martinmoene/expected-dark
        subdir: expected-lite
        targets:
        - trunk
        type: github
      expected-lite:
        build_type: none
        check_file: README.md
        method: nightlyclone
        repo: martinmoene/expected-lite
        targets:
        - trunk
        type: github
      fastor:
        build_type: none
        check_file: README.md
        method: nightlyclone
        repo: romeric/Fastor
        targets:
        - trunk
        type: github
      fmt:
        build_type: cmake
        method: nightlyclone
        repo: fmtlib/fmt
        targets:
        - trunk
        type: github
      folly:
        build_type: none
        check_file: README.md
        method: nightlyclone
        path_name: libs/folly
        repo: facebook/folly
        type: github
      glm:
        build_type: none
        check_file: readme.md
        method: nightlyclone
        repo: g-truc/glm
        targets:
        - trunk
        type: github
      googletest:
        build_type: cmake
        make_targets:
        - all
        method: nightlyclone
        repo: google/googletest
        staticliblink:
        - gtest
        - gtest_main
        - gmock
        - gmock_main
        targets:
        - trunk
        type: github
      gsl:
        build_type: none
        check_file: README.md
        method: nightlyclone
        repo: Microsoft/GSL
        subdir: GSL
        targets:
        - trunk
        type: github
      gsl-lite:
        build_type: none
        check_file: include/gsl/gsl-lite.hpp
        method: nightlyclone
        path_name: libs/gsl-lite
        repo: martinmoene/gsl-lite
        targets:
        - trunk
        type: github
      hedley:
        build_type: none
        check_file: README.md
        method: nightlyclone
        repo: nemequ/hedley
        targets:
        - trunk
        type: github
      hfsm_trunk:
        check_file: README.md
        method: nightlyclone
        path_name: libs/hfsm/trunk
        repo: andrew-gresyk/HFSM
        targets:
        - trunk
        type: github
      highfive:
        build_type: manual
        check_file: include/highfive/H5Easy.hpp
        method: nightlyclone
        repo: BlueBrain/HighFive
        targets:
        - trunk
        type: github
      highway:
        build_type: cmake
        check_file: hwy/highway.h
        lib_type: static
        make_targets:
        - hwy
        - hwy_contrib
        method: nightlyclone
        repo: google/highway
        targets:
        - trunk
        type: github
      hotels-template-library:
        build_type: none
        check_file: README.md
        method: nightlyclone
        repo: google/hotels-template-library
        targets:
        - trunk
        type: github
      if: nightly
      immer:
        build_type: none
        check_file: immer/vector.hpp
        method: nightlyclone
        repo: arximboldi/immer
        targets:
        - trunk
        type: github
      install_always: true
      kiwaku:
        build_type: none
        check_file: README.md
        method: nightlyclone
        repo: jfalcou/kiwaku
        targets:
        - trunk
        type: github
      kumi:
        build_type: none
        check_file: README.md
        method: nightlyclone
        repo: jfalcou/kumi
        targets:
        - trunk
        type: github
      lager:
        build_type: none
        check_file: lager/util.hpp
        method: nightlyclone
        repo: arximboldi/lager
        targets:
        - trunk
        type: github
      lexy_trunk:
        check_file: include/lexy/dsl.hpp
        method: nightlyclone
        path_name: libs/lexy/trunk
        repo: foonathan/lexy
        targets:
        - trunk
        type: github
      libguarded:
        build_type: none
        check_file: README.md
        method: nightlyclone
        repo: copperspice/cs_libguarded
        targets:
        - trunk
        type: github
      llvm:
        build_type: none
        check_file: include/llvm/Config/llvm-config.h
        subdir: libs/llvm
        symlink: libs/llvm/{name}
        targets:
        - trunk
        type: nightly
      magic_enum:
        check_file: include/magic_enum.hpp
        method: nightlyclone
        repo: Neargye/magic_enum
        targets:
        - trunk
        type: github
      mfem:
        after_stage_script:
        - cp {{resource_dir}}/mfem_config.hpp config/_config.hpp
        build_type: cmake
        lib_type: static
        method: nightlyclone
        repo: mfem/mfem
        staticliblink:
        - mfem
        targets:
        - trunk
        type: github
      mp-coro:
        build_type: none
        check_file: README.md
        method: nightlyclone
        repo: mpusz/mp-coro
        targets:
        - trunk
        type: github
      mp-units:
        build_type: none
        check_file: README.md
        method: nightlyclone
        repo: mpusz/units
        targets:
        - trunk
        type: github
      namedtype:
        build_type: none
        check_file: include/NamedType/named_type.hpp
        method: nightlyclone
        path_name: libs/NamedType
        repo: joboccara/NamedType
        targets:
        - trunk
        type: github
      nanorange:
        build_type: none
        check_file: README.md
        method: nightlyclone
        path_name: libs/nanorange
        repo: tcbrindle/NanoRange
        targets:
        - trunk
        type: github
      nlohmann_json:
        build_type: none
        check_file: README.md
        method: nightlyclone
        repo: nlohmann/json
        targets:
        - trunk
        type: github
      opencv:
        build_type: none
        check_file: README.md
        method: nightlyclone
        path_name: libs/opencv
        repo: opencv/opencv
        targets:
        - trunk
        type: github
      outcome:
        build_type: none
        check_file: single-header/outcome.hpp
        method: nightlyclone
        path_name: libs/outcome
        repo: ned14/outcome
        targets:
        - trunk
        type: github
      pegtl:
        build_type: none
        check_file: README.md
        method: nightlyclone
        repo: taocpp/PEGTL
        subdir: PEGTL
        targets:
        - trunk
        type: github
      pipes:
        build_type: none
        check_file: include/pipes/pipes.hpp
        method: nightlyclone
        path_name: libs/pipes
        repo: joboccara/pipes
        targets:
        - trunk
        type: github
      raberu:
        build_type: none
        check_file: README.md
        method: nightlyclone
        repo: jfalcou/raberu
        targets:
        - trunk
        type: github
      rangesv3:
        build_type: none
        check_file: README.md
        method: nightlyclone
        repo: ericniebler/range-v3
        targets:
        - trunk
        type: github
      seastar:
        build_type: none
        check_file: README.md
        method: nightlyclone
        repo: scylladb/seastar
        targets:
        - trunk
        type: github
      simde:
        build_type: none
        check_file: README.md
        method: nightlyclone
        repo: simd-everywhere/simde
        targets:
        - trunk
        type: github
      sol2:
        build_type: none
        check_file: include/sol/sol.hpp
        method: nightlyclone
        repo: ThePhD/sol2
        targets:
        - trunk
        type: github
      spy:
        build_type: none
        check_file: README.md
        method: nightlyclone
        repo: jfalcou/spy
        targets:
        - trunk
        type: github
      taojson:
        build_type: none
        check_file: include/tao/json.hpp
        method: nightlyclone
        repo: taocpp/json
        targets:
        - trunk
        type: github
      tlexpected:
        build_type: none
        check_file: include/tl/expected.hpp
        method: nightlyclone
        repo: TartanLlama/expected
        targets:
        - trunk
        type: github
      toml11:
        build_type: none
        check_file: toml.hpp
        method: nightlyclone
        repo: ToruNiina/toml11
        targets:
        - trunk
        type: github
      tomlplusplus:
        build_type: none
        check_file: README.md
        method: nightlyclone
        repo: marzer/tomlplusplus
        targets:
        - trunk
        type: github
      tts:
        build_type: none
        check_file: README.md
        method: nightlyclone
        repo: jfalcou/tts
        targets:
        - trunk
        type: github
      type_safe:
        build_type: none
        check_file: README.md
        method: nightlyclone
        repo: foonathan/type_safe
        targets:
        - trunk
        type: github
      unifex:
        after_stage_script:
        - cp {{resource_dir}}/libunifex_config.hpp include/unifex/config.hpp
        build_type: cmake
        make_targets:
        - unifex
        method: nightlyclone
        repo: facebookexperimental/libunifex
        targets:
        - trunk
        type: github
      xsimd:
        build_type: none
        check_file: README.md
        method: nightlyclone
        repo: xtensor-stack/xsimd
        targets:
        - trunk
        type: github
      xtensor:
        build_type: none
        check_file: README.md
        method: nightlyclone
        repo: QuantStack/xtensor
        targets:
        - trunk
        type: github
      xtl:
        build_type: none
        check_file: README.md
        method: nightlyclone
        repo: QuantStack/xtl
        targets:
        - trunk
        type: github
      yomm2:
        build_type: cmake
        lib_type: static
        method: nightlyclone
        repo: jll63/yomm2
        staticliblink:
        - yomm2
        targets:
        - trunk
        type: github
      ztdtext:
        build_type: none
        check_file: include/ztd/text.hpp
        method: nightlyclone
        repo: soasis/text
        targets:
        - trunk
        type: github
      zug:
        build_type: none
        check_file: zug/reduce.hpp
        method: nightlyclone
        repo: arximboldi/zug
        targets:
        - trunk
        type: github
    nlohmann_json:
      check_file: README.md
      repo: nlohmann/json
      target_prefix: v
      targets:
      - 2.1.1
      - 3.1.2
      - 3.6.0
      - 3.6.1
      - 3.7.3
      - 3.8.0
      - 3.9.1
      - 3.10.5
      - 3.11.1
      type: github
    nsimd:
      check_file: x86_64/include/nsimd/nsimd.h
      path_name: libs/nsimd/{name}
      s3_path_prefix: nsimd-{name}
      subdir: libs/nsimd/{name}
      targets:
      - v2.2
      type: s3tarballs
    openssl:
      build_type: manual
      check_file: config
      lib_type: shared
      repo: openssl/openssl
      targets:
      - OpenSSL_1_1_1c
      - OpenSSL_1_1_1g
      type: github
    pegtl:
      check_file: README.md
      repo: taocpp/PEGTL
      subdir: PEGTL
      targets:
      - 2.8.0
      type: github
    protobuf:
      lib_type: shared
      method: clone_branch
      repo: protocolbuffers/protobuf
      sharedliblink:
      - protobuf
      - protobuf-lite
      target_prefix: v
      targets:
      - build_type: make
        check_file: autogen.sh
        make_targets:
        - check
        name: 3.20.1
        prebuild_script:
        - ./autogen.sh
        - ./configure
      type: github
    pugixml:
      build_type: cmake
      check_file: README.md
      extra_cmake_arg:
      - -DBUILD_TESTS=OFF
      lib_type: static
      repo: zeux/pugixml
      target_prefix: v
      targets:
      - 1.11.4
      type: github
    raberu:
      check_file: README.md
      repo: jfalcou/raberu
      target_prefix: v
      targets:
      - '1.0'
      - '1.1'
      type: github
    rangesv3:
      check_file: README.md
      method: clone_branch
      repo: ericniebler/range-v3
      targets:
      - 0.3.0
      - 0.3.5
      - 0.3.6
      - 0.4.0
      - 0.9.1
      - 0.10.0
      - 0.11.0
      - 0.12.0
      type: github
    scnlib:
      build_type: cmake
      extra_cmake_arg:
      - -DSCN_TESTS=OFF
      - -DSCN_EXAMPLES=OFF
      - -DSCN_BENCHMARKS=OFF
      - -DSCN_DOCS=OFF
      make_targets:
      - scn
      repo: eliaskosunen/scnlib
      target_prefix: refs/tags/v
      targets:
      - '0.4'
      - 1.1.2
      type: github
    seastar:
      check_file: README.md
      repo: scylladb/seastar
      targets:
      - seastar-18.08.0
      type: github
    sol2:
      build_type: none
      check_file: include/sol/sol.hpp
      method: clone_branch
      repo: ThePhD/sol2
      targets:
      - v3.2.1
      type: github
    spdlog:
      build_type: cmake
      make_targets:
      - spdlog
      path_name: libs/spdlog/{name}
      repo: gabime/spdlog
      skip_compilers:
      - clang_autonsdmi
      subdir: spdlog-{name}
      target_prefix: v
      targets:
      - 1.5.0
      - 1.6.0
      - 1.6.1
      - 1.7.0
      - 1.8.0
      type: github
    spy:
      check_file: README.md
      repo: jfalcou/spy
      targets:
      - 0.0.4
      - 1.0.0
      type: github
    tbb:
      build_type: make
      extra_make_arg:
      - compiler=%compilerTypeOrGcc%
      - arch=%intelarch?%
      lib_type: shared
      method: nightlyclone
      repo: oneapi-src/oneTBB
      targets:
      - '2020.2'
      - '2020.3'
      - build_type: cmake
        extra_cmake_arg:
        - -DTBB_TEST=OF
        name: 2021.4.0
        sharedliblink:
        - tbb_debug
        - tbbmalloc_debug
        - tbbmalloc_proxy_debug
      type: github
    tlexpected:
      check_file: include/tl/expected.hpp
      repo: TartanLlama/expected
      target_prefix: v
      targets:
      - 1.0.0
      type: github
    toml11:
      check_file: toml.hpp
      repo: ToruNiina/toml11
      target_prefix: v
      targets:
      - 3.7.1
      type: github
    tomlplusplus:
      check_file: README.md
      repo: marzer/tomlplusplus
      target_prefix: v
      targets:
      - 1.3.3
      - 1.2.4
      type: github
    trompeloeil:
      build_type: none
      check_file: include/trompeloeil.hpp
      repo: rollbear/trompeloeil
      target_prefix: v
      targets:
      - '28'
      - '29'
      - '30'
      - '31'
      - '32'
      - '33'
      - '34'
      - '35'
      - '36'
      - '37'
      - '38'
      - '39'
      - '40'
      - '41'
      type: github
    tts:
      check_file: README.md
      repo: jfalcou/tts
      targets:
      - '0.1'
      - '0.2'
      - '1.0'
      - '2.0'
      - '2.1'
      type: github
    vcl:
      check_file: vectorclass.h
      repo: vectorclass/version2
      subdir: vcl
      target_prefix: v
      targets:
      - 2.00.01
      - 2.01.03
      type: github
    vcl1:
      check_file: vectorclass.h
      repo: darealshinji/vectorclass
      subdir: vcl
      target_prefix: v
      targets:
      - '1.30'
      type: github
    xercesc:
      after_stage_script:
      - cp {{resource_dir}}/Xerces_autoconf_config.hpp src/xercesc/util/Xerces_autoconf_config.hpp
      - cp {{resource_dir}}/XercesVersion.hpp src/xercesc/util/XercesVersion.hpp
      build_type: cmake
      check_file: README
      extra_cmake_arg:
      - -DBUILD_SHARED_LIBS=OFF -Dxmlch-type=uint16_t
      lib_type: static
      repo: apache/xerces-c
      target_prefix: v
      targets:
      - 3.2.3
      type: github
    xsimd:
      check_file: README.md
      repo: xtensor-stack/xsimd
      targets:
      - 6.1.4
      - 7.0.0
      - 7.6.0
      - 8.0.3
      type: github
    xtensor:
      check_file: README.md
      repo: QuantStack/xtensor
      targets:
      - 0.17.4
      - 0.18.2
      - 0.19.4
      type: github
    xtl:
      check_file: README.md
      repo: QuantStack/xtl
      targets:
      - 0.4.16
      - 0.5.3
      type: github
    yomm2:
      build_type: cmake
      lib_type: static
      repo: jll63/yomm2
      staticliblink:
      - yomm2
      target_prefix: v
      targets:
      - 1.1.2
      type: github
  cuda:
    cub:
      check_file: cub/cub.cuh
      method: clone_branch
      repo: NVIDIA/cub
      targets:
      - 1.8.0
      type: github
    nightly:
      cucollections:
        check_file: include/cuco/static_map.cuh
        method: clone_branch
        repo: NVIDIA/cuCollections
        targets:
        - dev
        type: github
      if: nightly
      install_always: true
      libcudacxx:
        check_file: include/cuda/std/atomic
        method: nightlyclone
        repo: NVIDIA/libcudacxx
        targets:
        - trunk
        type: github
      nvtx:
        check_file: cpp/include/nvtx3/nvtx3.hpp
        method: clone_branch
        repo: NVIDIA/NVTX
        targets:
        - dev
        type: github
      thrustcub:
        check_file: dependencies/cub/cub/cub.cuh
        method: nightlyclone
        repo: NVIDIA/thrust
        targets:
        - trunk
        type: github
    nvtx:
      check_file: c/include/nvtx3/nvToolsExt.h
      method: clone_branch
      repo: NVIDIA/NVTX
      target_prefix: v
      targets:
      - 3.0.1
      type: github
    thrustcub:
      check_file: dependencies/cub/cub/cub.cuh
      method: clone_branch
      repo: NVIDIA/thrust
      targets:
      - 1.9.9
      - 1.9.10
      - 1.9.10-1
      - 1.10.0
      - 1.11.0
      - 1.12.0
      - 1.12.1
      - 1.13.0
      - 1.13.1
      - 1.14.0
      - 1.15.0
      - 1.16.0
      - 1.17.0
      type: github
  d:
    mir-algorithm:
      check_file: README.md
      path_name: libs/d/mir-algorithm-v{name}
      repo: libmir/mir-algorithm
      target_prefix: v
      targets:
      - 0.5.17
      - 0.6.13
      - 0.6.21
      - 0.9.5
      - 1.0.0
      - 1.1.0
      - 3.7.17
      type: github
    mir-glas:
      check_file: README.md
      path_name: libs/d/mir-glas-v{name}
      repo: libmir/mir-glas
      target_prefix: v
      targets:
      - 0.1.5
      - 0.2.3
      - 0.2.4
      type: github
    nightly:
      asdf:
        check_file: README.md
        method: nightlyclone
        path_name: libs/d/asdf-trunk
        repo: libmir/asdf
        targets:
        - trunk
        type: github
      cblas:
        check_file: README.md
        method: nightlyclone
        path_name: libs/d/cblas-trunk
        repo: DlangScience/cblas
        targets:
        - trunk
        type: github
      dcompute:
        check_file: README.md
        method: nightlyclone
        path_name: libs/d/dcompute-trunk
        repo: libmir/dcompute
        targets:
        - trunk
        type: github
      if: nightly
      install_always: true
      lapack:
        check_file: README.md
        method: nightlyclone
        path_name: libs/d/lapack-trunk
        repo: libmir/lapack
        targets:
        - trunk
        type: github
      mir_algorithm:
        check_file: README.md
        method: nightlyclone
        path_name: libs/d/mir-algorithm-trunk
        repo: libmir/mir-algorithm
        targets:
        - trunk
        type: github
      mir_blas:
        check_file: README.md
        method: nightlyclone
        path_name: libs/d/mir-blas-trunk
        repo: libmir/mir-blas
        targets:
        - trunk
        type: github
      mir_core:
        check_file: README.md
        method: nightlyclone
        path_name: libs/d/mir-core-trunk
        repo: libmir/mir-core
        targets:
        - trunk
        type: github
      mir_glas:
        check_file: README.md
        method: nightlyclone
        path_name: libs/d/mir-glas-trunk
        repo: libmir/mir-glas
        targets:
        - trunk
        type: github
      mir_integral:
        check_file: README.md
        method: nightlyclone
        path_name: libs/d/mir-integral-trunk
        repo: libmir/mir-integral
        targets:
        - trunk
        type: github
      mir_lapack:
        check_file: README.md
        method: nightlyclone
        path_name: libs/d/mir-lapack-trunk
        repo: libmir/mir-lapack
        targets:
        - trunk
        type: github
      mir_optim:
        check_file: README.md
        method: nightlyclone
        path_name: libs/d/mir-optim-trunk
        repo: libmir/mir-optim
        targets:
        - trunk
        type: github
      mir_random:
        check_file: README.md
        method: nightlyclone
        path_name: libs/d/mir-random-trunk
        repo: libmir/mir-random
        targets:
        - trunk
        type: github
  rust:
    aho-corasick:
      build_type: cargo
      targets:
      - 0.7.18
      type: cratesio
    ansi_term:
      build_type: cargo
      targets:
      - 0.12.1
      type: cratesio
    anyhow:
      build_type: cargo
      targets:
      - 1.0.57
      type: cratesio
    arrayvec:
      build_type: cargo
      targets:
      - 0.7.2
      type: cratesio
    atty:
      build_type: cargo
      targets:
      - 0.2.14
      type: cratesio
    autocfg:
      build_type: cargo
      targets:
      - 1.1.0
      type: cratesio
    backtrace:
      build_type: cargo
      targets:
      - 0.3.65
      type: cratesio
    base64:
      build_type: cargo
      targets:
      - 0.13.0
      type: cratesio
    bitflags:
      build_type: cargo
      targets:
      - 1.3.2
      type: cratesio
    block-buffer:
      build_type: cargo
      targets:
      - 0.10.2
      type: cratesio
    byteorder:
      build_type: cargo
      targets:
      - 1.4.3
      type: cratesio
    bytes:
      build_type: cargo
      targets:
      - 1.1.0
      type: cratesio
    cc:
      build_type: cargo
      targets:
      - 1.0.73
      type: cratesio
    cfg-if:
      build_type: cargo
      targets:
      - 1.0.0
      type: cratesio
    chrono:
      build_type: cargo
      targets:
      - 0.4.19
      type: cratesio
    clap:
      build_type: cargo
      targets:
      - 3.1.18
      type: cratesio
    contracts:
      build_type: cargo
      targets:
      - 0.6.3
      type: cratesio
    crossbeam-channel:
      build_type: cargo
      targets:
      - 0.5.4
      type: cratesio
    crossbeam-deque:
      build_type: cargo
      targets:
      - 0.8.1
      type: cratesio
    crossbeam-epoch:
      build_type: cargo
      targets:
      - 0.9.8
      type: cratesio
    crossbeam-utils:
      build_type: cargo
      targets:
      - 0.8.8
      type: cratesio
    digest:
      build_type: cargo
      targets:
      - 0.10.3
      type: cratesio
    either:
      build_type: cargo
      targets:
      - 1.6.1
      type: cratesio
    env_logger:
      build_type: cargo
      targets:
      - 0.9.0
      type: cratesio
    fnv:
      build_type: cargo
      targets:
      - 1.0.7
      type: cratesio
    futures:
      build_type: cargo
      targets:
      - 0.3.21
      type: cratesio
    futures-channel:
      build_type: cargo
      targets:
      - 0.3.21
      type: cratesio
    futures-core:
      build_type: cargo
      targets:
      - 0.3.21
      type: cratesio
    futures-task:
      build_type: cargo
      targets:
      - 0.3.21
      type: cratesio
    futures-util:
      build_type: cargo
      targets:
      - 0.3.21
      type: cratesio
    generic-array:
      build_type: cargo
      targets:
      - 0.14.5
      type: cratesio
    getrandom:
      build_type: cargo
      targets:
      - 0.2.6
      type: cratesio
    h2:
      build_type: cargo
      targets:
      - 0.3.13
      type: cratesio
    hashbrown:
      build_type: cargo
      targets:
      - 0.12.1
      type: cratesio
    heck:
      build_type: cargo
      targets:
      - 0.4.0
      type: cratesio
    http:
      build_type: cargo
      targets:
      - 0.2.8
      type: cratesio
    httparse:
      build_type: cargo
      targets:
      - 1.7.1
      type: cratesio
    hyper:
      build_type: cargo
      targets:
      - 0.14.19
      type: cratesio
    idna:
      build_type: cargo
      targets:
      - 0.2.3
      type: cratesio
    indexmap:
      build_type: cargo
      targets:
      - 1.8.2
      type: cratesio
    itertools:
      build_type: cargo
      targets:
      - 0.10.3
      type: cratesio
    itoa:
      build_type: cargo
      targets:
      - 1.0.2
      type: cratesio
    lazy_static:
      build_type: cargo
      targets:
      - 1.4.0
      type: cratesio
    libc:
      build_type: cargo
      targets:
      - 0.2.126
      type: cratesio
    lock_api:
      build_type: cargo
      targets:
      - 0.4.7
      type: cratesio
    log:
      build_type: cargo
      targets:
      - 0.4.17
      type: cratesio
    matches:
      build_type: cargo
      targets:
      - 0.1.9
      type: cratesio
    memchr:
      build_type: cargo
      targets:
      - 2.5.0
      type: cratesio
    memoffset:
      build_type: cargo
      targets:
      - 0.6.5
      type: cratesio
    miniz_oxide:
      build_type: cargo
      targets:
      - 0.5.3
      type: cratesio
    mio:
      build_type: cargo
      targets:
      - 0.8.3
      type: cratesio
    ndarray:
      build_type: cargo
      targets:
      - 0.15.4
      type: cratesio
    num:
      build_type: cargo
      targets:
      - 0.4.0
      type: cratesio
    num-integer:
      build_type: cargo
      targets:
      - 0.1.45
      type: cratesio
    num-traits:
      build_type: cargo
      targets:
      - 0.2.15
      type: cratesio
    num_cpus:
      build_type: cargo
      targets:
      - 1.13.1
      type: cratesio
    num_traits:
      build_type: cargo
      targets:
      - 0.2.15
      type: cratesio
    once_cell:
      build_type: cargo
      targets:
      - 1.12.0
      type: cratesio
    opaque-debug:
      build_type: cargo
      targets:
      - 0.3.0
      type: cratesio
    parking_lot:
      build_type: cargo
      targets:
      - 0.12.1
      type: cratesio
    parking_lot_core:
      build_type: cargo
      targets:
      - 0.9.3
      type: cratesio
    percent-encoding:
      build_type: cargo
      targets:
      - 2.1.0
      type: cratesio
    pin-project-lite:
      build_type: cargo
      targets:
      - 0.2.9
      type: cratesio
    pkg-config:
      build_type: cargo
      targets:
      - 0.3.25
      type: cratesio
    ppv-lite86:
      build_type: cargo
      targets:
      - 0.2.16
      type: cratesio
    proc-macro-hack:
      build_type: cargo
      targets:
      - 0.5.19
      type: cratesio
    proc-macro2:
      build_type: cargo
      targets:
      - 1.0.39
      type: cratesio
    quote:
      build_type: cargo
      targets:
      - 1.0.18
      type: cratesio
    rand:
      build_type: cargo
      targets:
      - 0.8.5
      type: cratesio
    rand_chacha:
      build_type: cargo
      targets:
      - 0.3.1
      type: cratesio
    rand_core:
      build_type: cargo
      targets:
      - 0.6.3
      type: cratesio
    regex:
      build_type: cargo
      targets:
      - 1.5.6
      type: cratesio
    regex-syntax:
      build_type: cargo
      targets:
      - 0.6.26
      type: cratesio
    rustc_version:
      build_type: cargo
      targets:
      - 0.4.0
      type: cratesio
    ryu:
      build_type: cargo
      targets:
      - 1.0.10
      type: cratesio
    scopeguard:
      build_type: cargo
      targets:
      - 1.1.0
      type: cratesio
    semver:
      build_type: cargo
      targets:
      - 1.0.9
      type: cratesio
    semver-parser:
      build_type: cargo
      targets:
      - 0.10.2
      type: cratesio
    serde:
      build_type: cargo
      targets:
      - 1.0.137
      type: cratesio
    serde_derive:
      build_type: cargo
      targets:
      - 1.0.137
      type: cratesio
    serde_json:
      build_type: cargo
      targets:
      - 1.0.81
      type: cratesio
    slab:
      build_type: cargo
      targets:
      - 0.4.6
      type: cratesio
    smallvec:
      build_type: cargo
      targets:
      - 1.8.0
      type: cratesio
    socket2:
      build_type: cargo
      targets:
      - 0.4.4
      type: cratesio
    strsim:
      build_type: cargo
      targets:
      - 0.10.0
      type: cratesio
    syn:
      build_type: cargo
      targets:
      - 1.0.96
      type: cratesio
    termcolor:
      build_type: cargo
      targets:
      - 1.1.3
      type: cratesio
    textwrap:
      build_type: cargo
      targets:
      - 0.15.0
      type: cratesio
    thiserror:
      build_type: cargo
      targets:
      - 1.0.31
      type: cratesio
    thiserror-impl:
      build_type: cargo
      targets:
      - 1.0.31
      type: cratesio
    thread_local:
      build_type: cargo
      targets:
      - 1.1.4
      type: cratesio
    time:
      build_type: cargo
      targets:
      - 0.3.9
      type: cratesio
    tokio:
      build_type: cargo
      targets:
      - 1.19.2
      type: cratesio
    toml:
      build_type: cargo
      targets:
      - 0.5.9
      type: cratesio
    typenum:
      build_type: cargo
      targets:
      - 1.15.0
      type: cratesio
    unicode-bidi:
      build_type: cargo
      targets:
      - 0.3.8
      type: cratesio
    unicode-normalization:
      build_type: cargo
      targets:
      - 0.1.19
      type: cratesio
    unicode-segmentation:
      build_type: cargo
      targets:
      - 1.9.0
      type: cratesio
    unicode-width:
      build_type: cargo
      targets:
      - 0.1.9
      type: cratesio
    unicode-xid:
      build_type: cargo
      targets:
      - 0.2.3
      type: cratesio
    url:
      build_type: cargo
      targets:
      - 2.2.2
      type: cratesio
    vec_map:
      build_type: cargo
      targets:
      - 0.8.2
      type: cratesio
    version_check:
      build_type: cargo
      targets:
      - 0.9.4
      type: cratesio
    wide:
      build_type: cargo
      targets:
      - 0.7.4
      type: cratesio
    winapi:
      build_type: cargo
      targets:
      - 0.3.9
      type: cratesio
  zig:
    nightly:
      if: nightly
      install_always: true
      zig-args:
        build_type: none
        check_file: README.md
        method: nightlyclone
        repo: MasterQ32/zig-args
        targets:
        - trunk
        type: github
    zig-args:
      check_file: README.md
      repo: MasterQ32/zig-args
      targets:
      - '0.1'
      type: github<|MERGE_RESOLUTION|>--- conflicted
+++ resolved
@@ -457,7 +457,6 @@
       targets:
       - 0.12.2
       type: github
-<<<<<<< HEAD
     icu:
       build_type: manual
       check_file: README.md
@@ -467,7 +466,6 @@
       targets:
       - 71-1
       type: github
-=======
     hip-amd:
       check_file: include/hip/hip_runtime.h
       path_name: libs/rocm/{name}
@@ -480,7 +478,6 @@
       - 5.2.3
       type: s3tarballs
       untar_dir: hip-amd-rocm-{{name}}
->>>>>>> 3e6beac3
     jsoncons:
       check_file: README.md
       repo: danielaparker/jsoncons
