libraries:
  android-java:
    android-api-stubs:
      check_file: android.jar
      dir: android-api-stubs-{{name}}
      script: 'mkdir {{dir}}

        cd {{dir}}

        {{yaml_dir}}/android-java/fetch_android_jar.sh {{name}}

        '
      targets:
      - '11662386'
      type: script
    androidx-annotation:
      check_file: annotation-jvm.jar
      dir: androidx-annotation-{{name}}
      filename: annotation-jvm.jar
      targets:
      - 1.9.1
      - 1.9.0
      - 1.8.2
      - 1.8.1
      - 1.8.0
      - 1.7.1
      - 1.7.0
      - 1.6.0
      type: singleFile
      url: https://dl.google.com/android/maven2/androidx/annotation/annotation-jvm/{{name}}/annotation-jvm-{{name}}.jar
    r8-keep-annotations:
      check_file: keepanno-annotations.jar
      dir: r8-{{name}}-keepanno
      filename: keepanno-annotations.jar
      type: singleFile
      release:
        targets:
        - 8.7.18
        - 8.7.14
        - 8.6.27
        - 8.6.17
        - 8.5.35
        - 8.5.27
        - 8.5.10
        - 8.3.37
        - 8.3.36
        - 8.2.47
        - 8.2.42
        - 8.2.33
        url: https://storage.googleapis.com/r8-releases/raw/{{name}}/keepanno-annotations.jar
      nightly:
        if: nightly
        targets:
        - latest
        url: https://storage.googleapis.com/r8-releases/raw/latest-dev/keepanno-annotations.jar
  c:
    cs50:
      build_type: manual
      check_file: Makefile
      lib_type: shared
      repo: cs50/libcs50
      target_prefix: v
      targets:
      - 9.1.0
      type: github
  c++:
    abseil:
      build_type: cmake
      check_file: README.md
      lib_type: static
      make_targets:
      - all
      method: clone_branch
      repo: abseil/abseil-cpp
      package_install: true
      targets:
      - name: '20250127.0'
        staticliblink:
        - absl_cordz_sample_token
        - absl_die_if_null
        - absl_failure_signal_handler
        - absl_flags_parse
        - absl_flags_usage
        - absl_flags_usage_internal
        - absl_log_flags
        - absl_log_initialize
        - absl_log_internal_check_op
        - absl_flags_internal
        - absl_flags_marshalling
        - absl_flags_reflection
        - absl_flags_private_handle_accessor
        - absl_flags_commandlineflag
        - absl_flags_commandlineflag_internal
        - absl_flags_config
        - absl_flags_program_name
        - absl_log_internal_conditions
        - absl_log_internal_message
        - absl_examine_stack
        - absl_log_internal_format
        - absl_log_internal_nullguard
        - absl_log_internal_log_sink_set
        - absl_log_internal_globals
        - absl_log_globals
        - absl_log_sink
        - absl_log_internal_structured_proto
        - absl_log_internal_proto
        - absl_periodic_sampler
        - absl_poison
        - absl_random_internal_distribution_test_util
        - absl_random_distributions
        - absl_random_seed_sequences
        - absl_random_internal_pool_urbg
        - absl_random_internal_randen
        - absl_random_internal_randen_hwaes
        - absl_random_internal_randen_hwaes_impl
        - absl_random_internal_randen_slow
        - absl_random_internal_platform
        - absl_random_internal_seed_material
        - absl_random_seed_gen_exception
        - absl_raw_hash_set
        - absl_hash
        - absl_city
        - absl_low_level_hash
        - absl_hashtablez_sampler
        - absl_scoped_set_env
        - absl_statusor
        - absl_status
        - absl_cord
        - absl_cordz_info
        - absl_cord_internal
        - absl_cordz_functions
        - absl_exponential_biased
        - absl_cordz_handle
        - absl_crc_cord_state
        - absl_crc32c
        - absl_crc_internal
        - absl_crc_cpu_detect
        - absl_leak_check
        - absl_strerror
        - absl_str_format_internal
        - absl_bad_variant_access
        - absl_vlog_config_internal
        - absl_log_internal_fnmatch
        - absl_synchronization
        - absl_graphcycles_internal
        - absl_kernel_timeout_internal
        - absl_stacktrace
        - absl_symbolize
        - absl_debugging_internal
        - absl_demangle_internal
        - absl_demangle_rust
        - absl_decode_rust_punycode
        - absl_utf8_for_code_point
        - absl_malloc_internal
        - absl_time
        - absl_civil_time
        - absl_time_zone
        - absl_tracing_internal
        - absl_strings
        - absl_strings_internal
        - absl_string_view
        - absl_base
        - absl_spinlock_wait
        - absl_int128
        - absl_throw_delegate
        - absl_raw_logging_internal
        - absl_log_severity
      type: github
    async_simple:
      build_type: none
      check_file: README.md
      repo: alibaba/async_simple
      targets:
      - '1.2'
      type: github
    benchmark:
      build_type: cmake
      extra_cmake_arg:
      - -DBENCHMARK_ENABLE_TESTING=off
      - -DHAVE_STD_REGEX=1
      make_utility: ninja
      repo: google/benchmark
      subdir: google-benchmark
      target_prefix: v
      targets:
      - 1.2.0
      - 1.3.0
      - 1.4.0
      - 1.4.1
      - 1.5.0
      - 1.6.1
      - after_stage_script:
        - cp {{resource_dir}}/googlebenchmark_export.h include/benchmark/export.h
        name: 1.6.2
      type: github
    benri:
      check_file: readme.md
      repo: jansende/benri
      target_prefix: v
      targets:
      - 2.0.1
      - 2.1.1
      type: github
    blaze:
      check_file: LICENSE
      repo: blaze-lib/blaze
      target_prefix: v
      targets:
      - '3.3'
      - '3.4'
      - '3.5'
      - '3.6'
      - '3.7'
      - '3.8'
      type: bitbucket
    boost:
      check_file: boost/version.hpp
      compression: bz2
      dir: libs/boost_{{underscore_name}}
      extract_only: boost_{{underscore_name}}/boost
      targets:
      - 1.64.0
      - 1.65.0
      - 1.66.0
      - 1.67.0
      - 1.68.0
      - 1.69.0
      - 1.70.0
      - 1.71.0
      - 1.72.0
      - 1.73.0
      - 1.74.0
      - 1.75.0
      - 1.76.0
      - 1.77.0
      - 1.78.0
      - 1.79.0
      - 1.80.0
      - 1.81.0
      - 1.82.0
      - 1.83.0
      - 1.84.0
      type: tarballs
      untar_dir: boost_{{underscore_name}}
      url: https://archives.boost.io/release/{{name}}/source/boost_{{underscore_name}}.tar.bz2
    boost_bin:
      after_stage_script:
      - shopt -s globstar
      - for i in **/CMakeLists.txt; do
      - sed -i 's/-Werror/-Wno-error/g' "$i"
      - done
      - for i in **/*.cmake; do
      - sed -i 's/-Werror/-Wno-error/g' "$i"
      - done
      after_stage_script_pwsh:
      - Get-ChildItem -Recurse -Filter "CMakeLists.txt, *.cmake" | ForEach-Object {{ "{" }}
      -   (Get-Content $_.FullName) -replace '-Werror', '-Wno-error' | Set-Content $_.FullName {{ "}" }}
      build_type: cmake
      check_file: CMakeLists.txt
      compression: xz
      dir: libs/boost-{{name}}
      extra_cmake_arg:
      - -DBOOST_INSTALL_LAYOUT=system
      - -DCMAKE_FIND_DEBUG_MODE=ON
      - -DBUILD_SHARED_LIBS=ON
      - -DZLIB_ROOT=/tmp/zlib
      lib_type: shared
      make_targets:
      - all
      package_install: true
      postbuild_script:
      - rm -Rf /tmp/zlib
      - readelf -sW ../install/lib/libboost_iostreams.so | c++filt | grep zlib_base
      postbuild_script_pwsh:
      - echo "skipping zlib check"
      prebuild_script:
      - curl -sL -o zlib.tgz https://conan.compiler-explorer.com/downloadpkg/zlib/1.3.1/%compiler%/%arch%/%libcxx%
      - mkdir -p /tmp/zlib
      - tar xzf zlib.tgz -C /tmp/zlib
      prebuild_script_pwsh:
      - echo "not building with zlib"
      sharedliblink:
      - boost_iostreams
      subdir: boost-{{name}}
      targets:
      - 1.85.0
      - 1.86.0
      - 1.87.0
      type: tarballs
      untar_dir: boost-{{name}}
      url: https://github.com/boostorg/boost/releases/download/boost-{{name}}/boost-{{name}}-cmake.tar.xz
    brigand:
      check_file: README.md
      method: clone_branch
      repo: edouarda/brigand
      targets:
      - 1.3.0
      type: github
    bronto:
      check_file: include/bronto/bronto.hpp
      method: clone_branch
      build_type: none
      repo: brontosource/bronto
      targets:
      - v0.1.0
      type: github
    catch2:
      build_type: cmake
      make_targets:
      - Catch2
      - Catch2WithMain
      repo: catchorg/Catch2
      target_prefix: v
      targets:
      - 3.0.0-preview2
      - 3.0.0-preview3
      - after_stage_script:
        - cp {{resource_dir}}/catch_user_config.hpp src/catch2/catch_user_config.hpp
        name: 3.0.1
      type: github
    catch2v2:
      check_file: include/catch.hpp
      repo: catchorg/Catch2
      subdir: catch2
      target_prefix: v
      targets:
      - 2.2.2
      - 2.2.3
      - 2.3.0
      - 2.4.0
      - 2.4.1
      - 2.4.2
      - 2.5.0
      - 2.6.0
      - 2.6.1
      - 2.7.0
      - 2.7.1
      - 2.7.2
      - 2.8.0
      - 2.9.0
      - 2.9.1
      - 2.9.2
      - 2.10.0
      - 2.10.1
      - 2.10.2
      - 2.11.0
      - 2.11.1
      - 2.11.2
      - 2.11.3
      - 2.12.0
      - 2.12.1
      type: github
    cctz:
      build_type: cmake
      extra_cmake_arg:
      - -DBUILD_TESTING=OFF
      lib_type: static
      repo: google/cctz
      target_prefix: v
      targets:
      - '2.3'
      type: github
    cereal:
      check_file: README.md
      repo: USCiLab/cereal
      target_prefix: v
      targets:
      - 1.3.2
      - 1.3.1
      - 1.3.0
      - 1.2.2
      - 1.2.1
      - 1.2.0
      type: github
    cgal:
      check_file: README.md
      repo: CGAL/cgal
      target_prefix: v
      targets:
      - 5.5.2
      type: github
    cli11:
      build_type: none
      check_file: include/CLI/CLI.hpp
      repo: CLIUtils/CLI11
      target_prefix: v
      targets:
      - 1.9.1
      - 2.0.0
      - 2.4.2
      type: github
    cnl:
      build_type: none
      check_file: include/cnl/all.h
      repo: johnmcfarlane/cnl
      target_prefix: v
      targets:
      - 1.x
      - 1.0.0
      - 1.1.5
      type: github
    copperspice:
      build_type: none
      check_file: include/cs-config.h
      compression: bz2
      create_untar_dir: true
      dir: libs/copperspice/{{name}}
      lib_type: shared
      targets:
      - 1.8.0
      type: tarballs
      untar_dir: '{{name}}'
      url: https://github.com/copperspice/copperspice/releases/download/cs-{{name}}/copperspice-{{name}}-ubuntu20.04-x64.tar.bz2
    cppitertools:
      check_file: README.md
      repo: ryanhaining/cppitertools
      target_prefix: v
      targets:
      - '2.0'
      - '1.0'
      type: github
    cpptrace:
      build_type: cmake
      extra_cmake_arg:
      - -DCPPTRACE_STATIC=On
      lib_type: static
      package_install: true
      repo: jeremy-rifkin/cpptrace
      staticliblink:
      - cpptrace
      target_prefix: v
      targets:
      - 0.8.2
      - 0.7.0
      - 0.6.3
      - 0.6.2
      - 0.6.1
      - 0.6.0
      - 0.5.0
      - 0.4.1
      - 0.4.0
      - 0.3.1
      - 0.3.0
      - 0.2.1
      type: github
    curl:
      after_stage_script:
      - cp {{resource_dir}}/curl_config.h curl-{{name}}/include/curl/curl_config.h
      build_type: cmake
      check_file: CMakeLists.txt
      compression: xz
      depends:
      - libraries/c++/openssl 1_1_1g
      dir: libs/curl/{{name}}
      extra_cmake_arg:
      - -DOPENSSL_ROOT_DIR=/opt/compiler-explorer/libs/openssl/openssl_1_1_1g/x86_64/opt
      lib_type: cshared
      sharedliblink:
      - curl-d
      targets:
      - 7.83.1
      type: tarballs
      untar_dir: curl-{{name}}
      url: https://curl.se/download/curl-{{name}}.tar.xz
      use_compiler: clang1400
    dataframe:
      build_type: cmake
      check_file: README.md
      repo: hosseinmoein/DataFrame
      targets:
      - 1.19.0
      type: github
    date:
      build_type: cmake
      check_file: README.md
      extra_cmake_arg:
      - -DBUILD_TZ_LIB=ON
      make_targets:
      - date-tz
      repo: HowardHinnant/date
      target_prefix: v
      targets:
      - 3.0.1
      type: github
    dawjson:
      after_stage_script:
      - mkdir build
      - cd build
      - CXX=/opt/compiler-explorer/gcc-10.2.0/bin/g++ /opt/compiler-explorer/cmake/bin/cmake
        -DCMAKE_INSTALL_PREFIX="." ..
      - /opt/compiler-explorer/cmake/bin/cmake --install .
      - cp -Rf include ..
      - cd ..
      - rm -Rf build
      check_file: readme.md
      repo: beached/daw_json_link
      target_prefix: v
      targets:
      - 2.9.11
      type: github
    dlib:
      build_type: cmake
      method: clone_branch
      repo: davisking/dlib
      targets:
      - v19.7
      - v19.9
      - v19.10
      type: github
    doctest:
      check_file: README.md
      repo: onqtam/doctest
      targets:
      - 1.2.9
      - 2.0.0
      - 2.0.1
      - 2.1.0
      - 2.2.0
      - 2.2.1
      - 2.2.2
      - 2.2.3
      - 2.3.0
      - 2.3.1
      - 2.3.2
      - 2.3.3
      - 2.3.4
      - 2.3.5
      - 2.3.6
      - 2.3.7
      - 2.3.8
      type: github
    eastl:
      build_type: none
      check_file: README.md
      method: clone_branch
      repo: electronicarts/EASTL
      targets:
      - 3.12.01
      - 3.12.04
      - 3.12.07
      - 3.12.08
      - 3.13.00
      - 3.13.02
      - 3.13.03
      - 3.13.04
      - 3.13.05
      - 3.13.06
      - 3.14.00
      - 3.14.01
      - 3.14.02
      - 3.14.03
      - 3.14.06
      - 3.15.00
      - 3.16.01
      - 3.16.05
      type: github
    eigen:
      check_file: README.md
      repo: libeigen/eigen
      target_prefix: v
      targets:
      - 3.3.4
      - 3.3.5
      - 3.3.7
      - 3.3.9
      - 3.4.0
      type: gitlab
    entt:
      check_file: README.md
      repo: skypjack/entt
      target_prefix: v
      targets:
      - 3.12.2
      - 3.11.1
      - 3.10.3
      - 3.9.0
      - 3.8.1
      - 3.7.1
      - 3.6.0
      - 3.5.2
      - 3.5.0
      type: github
    eve:
      check_file: README.md
      repo: jfalcou/eve
      target_prefix: v
      targets:
      - 2021.10.0
      - 2022.03.0
      - 2022.09.0
      - 2022.09.1
      - 2023.02.15
      type: github
    expected-dark:
      check_file: README.md
      repo: martinmoene/expected-dark
      subdir: expected-lite
      target_prefix: v
      targets:
      - 0.0.1
      type: github
    expected-lite:
      check_file: README.md
      repo: martinmoene/expected-lite
      target_prefix: v
      targets:
      - 0.1.0
      type: github
    fastor:
      check_file: README.md
      repo: romeric/Fastor
      target_prefix: V
      targets:
      - 0.6.3
      type: github
    flux:
      check_file: README.md
      repo: tcbrindle/flux
      target_prefix: v
      targets:
      - 0.4.0
      type: github
    fmt:
      build_type: cmake
      repo: fmtlib/fmt
      targets:
      - 4.0.0
      - 4.1.0
      - 5.0.0
      - 5.1.0
      - 5.2.0
      - 5.3.0
      - 6.0.0
      - 6.1.0
      - 6.1.1
      - 6.1.2
      - 6.2.0
      - 6.2.1
      - 7.0.0
      - 7.1.3
      - 8.0.1
      - 8.1.1
      - 9.0.0
      - 9.1.0
      - 10.0.0
      - 10.1.1
      - 10.2.1
      - 11.0.0
      - 11.1.4
      type: github
    gcem:
      build_type: cmake
      repo: kthohr/gcem
      target_prefix: v
      targets:
      - 1.17.0
      type: github
    gemmlowp:
      build_type: none
      check_file: fixedpoint/fixedpoint.h
      if: nightly
      method: nightlyclone
      repo: google/gemmlowp
      targets:
      - trunk
      type: github
    glaze:
      check_file: README.md
      repo: stephenberry/glaze
      target_prefix: v
      targets:
      - 1.9.8
      - 2.0.3
      - 5.0.0
      type: github
    glm:
      check_file: readme.md
      repo: g-truc/glm
      targets:
      - 0.9.8.5
      - 0.9.9.0
      - 0.9.9.1
      - 0.9.9.2
      - 0.9.9.3
      - 0.9.9.4
      - 0.9.9.5
      - 0.9.9.6
      - 0.9.9.7
      - 0.9.9.8
      type: github
    googletest:
      build_type: cmake
      make_targets:
      - all
      repo: google/googletest
      targets:
      - release-1.10.0
      - release-1.11.0
      - release-1.12.0
      - release-1.12.1
      type: github
    gsl:
      check_file: README.md
      repo: Microsoft/GSL
      subdir: GSL
      target_prefix: v
      targets:
      - 1.0.0
      - 2.0.0
      - 2.1.0
      - 3.0.0
      - 3.0.1
      type: github
    hdf5:
      after_stage_script:
      - mkdir build
      - cd build
      - CC=/opt/compiler-explorer/gcc-10.2.0/bin/gcc CXX=/opt/compiler-explorer/gcc-10.2.0/bin/g++
        /opt/compiler-explorer/cmake/bin/cmake .. -DCMAKE_BUILD_TYPE=RelWithDebInfo
        -DCMAKE_INSTALL_PREFIX="." -DBUILD_TESTING=OFF -DHDF5_BUILD_EXAMPLES=OFF -DHDF5_BUILD_TOOLS=OFF
        -DHDF5_BUILD_UTILS=OFF
      - /opt/compiler-explorer/cmake/bin/cmake --build .
      - /opt/compiler-explorer/cmake/bin/cmake --install .
      - cp -Rf include ..
      - mkdir -p ../lib/x86_64
      - cp -Rf bin/*.so* ../lib/x86_64
      - cd ..
      - rm -Rf build
      build_type: manual
      check_file: CMakeLists.txt
      lib_type: shared
      method: clone_branch
      repo: HDFGroup/hdf5
      targets:
      - hdf5-1_12_1
      - hdf5-1_13_1
      type: github
    hedley:
      check_file: README.md
      repo: nemequ/hedley
      target_prefix: v
      targets:
      - '12'
      type: github
    hfsm:
      check_file: README.md
      repo: andrew-gresyk/HFSM
      targets:
      - '0.8'
      - '0.10'
      type: github
    hfsm2:
      check_file: README.md
      repo: andrew-gresyk/HFSM2
      targets:
      - '1_2_1'
      type: github
    highway:
      build_type: cmake
      check_file: hwy/highway.h
      lib_type: static
      make_targets:
      - hwy
      - hwy_contrib
      repo: google/highway
      targets:
      - 0.12.2
      type: github
    hip-amd:
      check_file: include/hip/hip_runtime.h
      path_name: libs/rocm/{{name}}
      s3_path_prefix: hip-amd-rocm-{{name}}
      subdir: libs/rocm/{{name}}
      targets:
      - 4.5.2
      - 5.0.2
      - 5.1.3
      - 5.2.3
      - 5.3.2
      - 5.7.0
      - 6.0.2
      - 6.1.2
      - 6.2.4
      - 6.3.3
      type: s3tarballs
      untar_dir: hip-amd-rocm-{{name}}
    hpx:
      build_type: cmake
      depends:
      - libraries/c++/boost 1.84.0
      package_install: true
      extra_cmake_arg:
      - -DCMAKE_BUILD_TYPE=RelWithDebInfo
      - -DHPX_WITH_TESTS=OFF
      - -DHPX_WITH_EXAMPLES=OFF
      - -DHPX_WITH_CXX_STANDARD=20
      - -DHPX_WITH_FETCH_ASIO=ON
      - -DHPX_WITH_FETCH_HWLOC=ON
      - -DHPX_WITH_MALLOC=system
      - -DBOOST_ROOT=/opt/compiler-explorer/libs/boost_1_84_0/
      - -DHPX_INTERNAL_CACHE_LINE_SIZE_DETECT=64
      check_file: CMakeLists.txt
      lib_type: shared
      repo: STEllAR-GROUP/hpx
      sharedliblink:
      - hpx_core
      staticliblink:
      - hpx_init
      - hpx_wrap
      make_targets:
      - all
      target_prefix: v
      targets:
      - name: 1.10.0
      type: github
    jsoncons:
      check_file: README.md
      repo: danielaparker/jsoncons
      target_prefix: v
      targets:
      - 0.168.3
      type: github
    jsoncpp:
      build_type: cmake
      check_file: README.md
      extra_cmake_arg:
      - -DBUILD_STATIC_LIBS=ON -DBUILD_SHARED_LIBS=OFF -DBUILD_OBJECT_LIBS=OFF -DBUILD_TESTING=OFF
        -DJSONCPP_WITH_TESTS=OFF -DJSONCPP_WITH_POST_BUILD_UNITTEST=OFF -DJSONCPP_WITH_CMAKE_PACKAGE=OFF
        -DJSONCPP_WITH_STRICT_ISO=OFF -DJSONCPP_WITH_PKGCONFIG_SUPPORT=OFF
      lib_type: static
      repo: open-source-parsers/jsoncpp
      targets:
      - 1.9.4
      - 1.9.5
      type: github
    jwt-cpp:
      check_file: README.md
      repo: Thalhammer/jwt-cpp
      target_prefix: v
      targets:
      - 0.7.0
      - 0.6.0
      - 0.5.2
      type: github
    kokkos:
      build_type: cmake
      make_targets:
      - all
      package_install: true
      repo: kokkos/kokkos
      lib_type: static
      staticliblink:
      - kokkoscore
      - kokkoscontainers
      - kokkossimd
      targets:
      - 4.0.01
      - 4.1.00
      - 4.2.00
      - 4.2.01
      - 4.3.00
      - 4.3.01
      - 4.4.00
      - 4.4.01
      - 4.5.00
      - 4.5.01
      - 4.6.00
      type: github
    kumi:
      check_file: README.md
      repo: jfalcou/kumi
      target_prefix: v
      targets:
      - '1.0'
      - '2.0'
      - '2.1'
      - '3.0'
      type: github
    kvasir:
      check_file: README.md
      method: clone_branch
      path_name: libs/kvasir/mpl/trunk
      repo: kvasir-io/mpl
      targets:
      - development
      type: github
    lagom:
      after_stage_script:
      - echo "cmake_minimum_required(VERSION 3.16)" > CMakeLists.txt
      - echo "project(SerenityOS CXX)" >> CMakeLists.txt
      - echo "add_subdirectory(Meta/Lagom)" >> CMakeLists.txt
      - sed -i 's/if(NOT "..CMAKE_BUILD_TYPE." STREQUAL "")/set(CMAKE_BUILD_TYPE "")\nif(FALSE)/'
        Meta/Lagom/CMakeLists.txt
      - sed 's/cmakedefine01 \(\w\+\)/define \1 0/' AK/Debug.h.in > AK/Debug.h
      build_type: manual
      check_file: CMakeLists.txt
      extra_cmake_arg:
      - -DBUILD_LAGOM=ON
      - -DENABLE_COMPILER_EXPLORER_BUILD=ON
      - -GNinja
      - -DENABLE_UNICODE_DATABASE_DOWNLOAD=NO
      - -DENABLE_COMMONMARK_SPEC_DOWNLOAD=NO
      - -DCMAKE_EXE_LINKER_FLAGS=-latomic
      if: nightly
      lib_type: shared
      make_targets:
      - all
      make_utility: ninja
      method: nightlyclone
      repo: SerenityOS/serenity
      sharedliblink:
      - lagom-archive
      - lagom-audio
      - lagom-compress
      - lagom-core
      - lagom-crypto
      - lagom-dns
      - lagom-elf
      - lagom-gemini
      - lagom-gfx
      - lagom-glsl
      - lagom-gl
      - lagom-gpu
      - lagom-gui
      - lagom-http
      - lagom-idl
      - lagom-imap
      - lagom-ipc
      - lagom-js
      - lagom-line
      - lagom-locale
      - lagom-markdown
      - lagom-pdf
      - lagom-regex
      - lagom-shell
      - lagom-softgpu
      - lagom-sql
      - lagom-syntax
      - lagom-textcodec
      - lagom-threading
      - lagom-tls
      - lagom-unicode
      - lagom-video
      - lagom-wasm
      - lagom-web
      - lagom-websocket
      - lagom-webview
      - lagom-x86
      - lagom-xml
      targets:
      - trunk
      type: github
    libassert:
      build_type: cmake
      check_file: README.md
      depends:
      - libraries/c++/cpptrace 0.8.2
      extra_cmake_arg:
      - -DCMAKE_BUILD_TYPE=Release
      - -DBUILD_SHARED_LIBS=on
      lib_type: shared
      method: clone_branch
      repo: jeremy-rifkin/libassert
      sharedliblink:
      - assert
      target_prefix: v
      targets:
      - '1.0'
      - '1.1'
      - '1.2'
      - 1.2.1
      - 2.0.0-alpha
      - 2.0.1
      - 2.0.2
      - 2.1.0
      type: github
    libbpf:
      build_type: make
      check_file: README.md
      extra_make_arg: -C src
      lib_type: shared
      method: clone_branch
      repo: libbpf/libbpf
      sharedliblink:
      - bpf
      target_prefix: v
      targets:
      - 1.0.0
      - 1.2.2
      type: github
    libguarded:
      check_file: README
      method: clone_branch
      repo: copperspice/cs_libguarded
      targets:
      - libguarded-1.1.0
      type: github
    liblzma:
      build_type: cmake
      extra_cmake_arg:
      - -DBUILD_SHARED_LIBS=on
      lib_type: static
      package_install: true
      repo: tukaani-project/xz
      sharedlinklib:
      - lzma
      target_prefix: v
      targets:
      - 5.6.2
      type: github
    libsimdpp:
      check_file: README.md
      repo: p12tic/libsimdpp
      target_prefix: v
      targets:
      - '2.1'
      type: github
    libuv:
      build_type: manual
      check_file: include/uv.h
      repo: libuv/libuv
      target_prefix: v
      targets:
      - 1.37.0
      - 1.38.1
      type: github
    llvm:
      check_file: include/llvm/Config/llvm-config.h
      path_name: libs/llvm/{{name}}
      s3_path_prefix: llvm-{{name}}
      subdir: libs/llvm/{{name}}
      targets:
      - 4.0.1
      - 5.0.0
      - 5.0.1
      - 5.0.2
      - 6.0.0
      - 6.0.1
      - 7.0.0
      - 7.0.1
      - 8.0.0
      - 9.0.0
      - 10.0.0
      - 10.0.1
      - 11.0.0
      - 12.0.0
      - 12.0.1
      - 13.0.0
      - 13.0.1
      - 14.0.0
      - 14.0.6
      - 15.0.0
      - 15.0.7
      - 16.0.0
      - 16.0.6
      - 17.0.1
      - 17.0.6
      - 18.1.0
      - 19.1.0
      - 20.1.0
      type: s3tarballs
    magic_enum:
      check_file: include/magic_enum.hpp
      repo: Neargye/magic_enum
      target_prefix: v
      targets:
      - 0.7.3
      type: github
    mdspan:
      check_file: include/experimental/mdspan
      repo: kokkos/mdspan
      target_prefix: mdspan-
      targets:
      - '0.6.0'
      build_type: none
      path_name: libs/mdspan-{{name}}
      untar_dir: mdspan-mdspan-{{name}}
      type: github
    mfem:
      build_type: cmake
      lib_type: static
      package_install: true
      repo: mfem/mfem
      staticliblink:
      - mfem
      target_prefix: v
      targets:
      - '4.7'
      type: github
    mimicpp:
      check_file: README.md
      repo: DNKpp/mimicpp
      target_prefix: v
      targets:
      - '6'
      - '5'
      - '4'
      - '3'
      - '2'
      - '1'
      type: github
    mlir:
      check_file: include/mlir/InitAllPasses.h
      path_name: libs/mlir/{{name}}
      s3_path_prefix: mlir-{{name}}
      subdir: libs/mlir/{{name}}
      targets:
      - 14.0.0
      - 14.0.5
      - 16.0.0
      type: s3tarballs
    mp-units:
      check_file: README.md
      method: clone_branch
      repo: mpusz/mp-units
      targets:
      - v0.3.1
      - v0.4.0
      - v0.5.0
      - v0.6.0
      - v0.7.0
      - v0.8.0
      - v2.0.0
      - v2.1.0
      - v2.2.0
      - v2.3.0
      - v2.4.0
      type: github
    nightly:
      array:
        check_file: include/array/array.h
        method: nightlyclone
        repo: dsharlet/array
        targets:
        - master
        type: github
      avr-libstdcpp:
        build_type: manual
        check_file: include/array
        method: nightlyclone
        repo: modm-io/avr-libstdcpp
        targets:
        - trunk
        type: github
      belleviews:
        build_type: none
        check_file: sources/belleviews.hpp
        method: nightlyclone
        repo: josuttis/belleviews
        targets:
        - trunk
        type: github
      beman_iterator_interface:
        after_stage_script:
        - sed -i 's/add_subdirectory(examples)//g' CMakeLists.txt
        build_type: cmake
        check_file: README.md
        extra_cmake_arg:
        - -DBUILD_TESTING=OFF
        lib_type: static
        method: nightlyclone
        package_install: true
        repo: bemanproject/iterator_interface
        staticliblink:
        - beman.iterator_interface
        targets:
        - main
        type: github
      beman_any_view:
        build_type: none
        check_file: README.md
        method: nightlyclone
        repo: bemanproject/any_view
        targets:
        - main
        type: github
<<<<<<< HEAD
      beman_execution:
        build_type: none
        check_file: README.md
        method: nightlyclone
        repo: bemanproject/execution
=======
      beman_exemplar:
        build_type: none
        check_file: README.md
        method: nightlyclone
        repo: bemanproject/exemplar
>>>>>>> 5f819158
        targets:
        - main
        type: github
      beman_inplace_vector:
        build_type: none
        check_file: README.md
        method: nightlyclone
        repo: bemanproject/inplace_vector
        targets:
        - main
        type: github
      beman_optional:
        build_type: none
        check_file: README.md
        method: nightlyclone
        repo: bemanproject/optional
        targets:
        - main
        type: github
      benchmark:
        build_type: cmake
        check_file: README.md
        extra_cmake_arg:
        - -DBENCHMARK_ENABLE_TESTING=off
        - -DHAVE_STD_REGEX=1
        make_utility: ninja
        method: nightlyclone
        repo: google/benchmark
        subdir: google-benchmark
        targets:
        - trunk
        type: github
      benri:
        build_type: none
        check_file: readme.md
        method: nightlyclone
        repo: jansende/benri
        targets:
        - trunk
        type: github
      blaze:
        build_type: none
        check_file: LICENSE
        method: nightlyclone
        repo: blaze-lib/blaze
        targets:
        - trunk
        type: bitbucket
      bmulti:
        build_type: none
        check_file: include/multi/array.hpp
        method: nightlyclone
        repo: correaa/boost-multi
        targets:
        - trunk
        type: gitlab
      brigand:
        build_type: none
        check_file: README.md
        method: nightlyclone
        repo: edouarda/brigand
        targets:
        - trunk
        type: github
      catch2:
        after_stage_script:
        - cp {{resource_dir}}/catch_user_config.hpp src/catch2/catch_user_config.hpp
        build_type: cmake
        make_targets:
        - Catch2
        - Catch2WithMain
        method: nightlyclone
        repo: catchorg/Catch2
        targets:
        - trunk
        type: github
      cmcstl2:
        build_type: none
        check_file: README.md
        method: nightlyclone
        path_name: libs/cmcstl2
        repo: CaseyCarter/cmcstl2
        targets:
        - trunk
        type: github
      cnl:
        build_type: none
        check_file: include/cnl/all.h
        method: nightlyclone
        repo: johnmcfarlane/cnl
        targets:
        - trunk
        type: github
      cppcoro:
        build_type: cmake
        lib_type: static
        method: nightlyclone
        path_name: libs/cppcoro
        repo: andreasbuhr/cppcoro
        staticliblink:
        - cppcoro
        targets:
        - trunk
        type: github
      cppitertools:
        build_type: none
        check_file: README.md
        method: nightlyclone
        repo: ryanhaining/cppitertools
        targets:
        - trunk
        type: github
      crosscables:
        after_stage_script:
        - cd Groundfloor && sh devmake.sh && cd ..
        - cd Jumpropes && sh devmake.sh && cd ..
        - cd Jumpknots && sh devmake.sh && cd ..
        - cd MySQLBooks && sh devmake.sh && cd ..
        - cd Chalkboard && sh devmake.sh && cd ..
        build_type: cmake
        method: nightlyclone
        repo: partouf/crosscables
        targets:
        - trunk
        type: github
      ctbignum:
        build_type: none
        check_file: README.md
        method: nightlyclone
        path_name: libs/ctbignum
        repo: niekbouman/ctbignum
        targets:
        - trunk
        type: github
      cthash:
        build_type: none
        check_file: include/cthash/cthash.hpp
        method: nightlybranch
        repo: hanickadot/cthash
        targets:
        - main
        type: github
      ctre:
        build_type: none
        check_file: include/ctre.hpp
        method: clone_branch
        repo: hanickadot/compile-time-regular-expressions
        targets:
        - main
        - dfa
        - v2
        - ecma-unicode
        type: github
      dataframe:
        build_type: cmake
        method: nightlyclone
        repo: hosseinmoein/DataFrame
        targets:
        - trunk
        type: github
      date:
        build_type: cmake
        check_file: README.md
        extra_cmake_arg:
        - -DBUILD_TZ_LIB=ON
        make_targets:
        - date-tz
        method: nightlyclone
        repo: HowardHinnant/date
        targets:
        - trunk
        type: github
      dawjson:
        after_stage_script:
        - mkdir -p build
        - cd build
        - CXX=/opt/compiler-explorer/gcc-10.2.0/bin/g++ /opt/compiler-explorer/cmake/bin/cmake
          -DCMAKE_INSTALL_PREFIX="." ..
        - /opt/compiler-explorer/cmake/bin/cmake --install .
        - cp -Rf include ..
        - cd ..
        - rm -Rf build
        build_type: none
        check_file: include/daw/json/daw_json_link.h
        method: nightlyclone
        repo: beached/daw_json_link
        targets:
        - trunk
        type: github
      dlib:
        build_type: cmake
        method: nightlyclone
        repo: davisking/dlib
        targets:
        - trunk
        type: github
      doctest:
        build_type: none
        check_file: README.md
        method: nightlyclone
        repo: onqtam/doctest
        targets:
        - trunk
        type: github
      eastl:
        build_type: none
        check_file: README.md
        method: nightlyclone
        recursive: false
        repo: electronicarts/EASTL
        targets:
        - trunk
        type: github
      eigen:
        build_type: none
        check_file: README.md
        method: nightlyclone
        repo: libeigen/eigen
        targets:
        - vtrunk
        type: gitlab
      enoki:
        build_type: none
        check_file: include/enoki/array.h
        method: nightlyclone
        repo: mitsuba-renderer/enoki
        targets:
        - trunk
        type: github
      entt:
        check_file: README.md
        method: nightlyclone
        repo: skypjack/entt
        targets:
        - trunk
        type: github
      etl:
        build_type: none
        check_file: README.md
        method: nightlyclone
        path_name: libs/etl
        repo: ETLCPP/etl
        targets:
        - trunk
        type: github
      eve:
        build_type: none
        check_file: README.md
        method: nightlyclone
        repo: jfalcou/eve
        targets:
        - trunk
        type: github
      expected-dark:
        build_type: none
        check_file: README.md
        method: nightlyclone
        repo: martinmoene/expected-dark
        subdir: expected-lite
        targets:
        - trunk
        type: github
      expected-lite:
        build_type: none
        check_file: README.md
        method: nightlyclone
        repo: martinmoene/expected-lite
        targets:
        - trunk
        type: github
      fastor:
        build_type: none
        check_file: README.md
        method: nightlyclone
        repo: romeric/Fastor
        targets:
        - trunk
        type: github
      flux:
        build_type: none
        check_file: README.md
        method: nightlyclone
        repo: tcbrindle/flux
        targets:
        - trunk
        type: github
      fmt:
        build_type: cmake
        method: nightlyclone
        repo: fmtlib/fmt
        targets:
        - trunk
        type: github
      folly:
        build_type: none
        check_file: README.md
        method: nightlyclone
        repo: facebook/folly
        targets:
        - trunk
        type: github
      gcem:
        build_type: cmake
        method: nightlyclone
        repo: kthohr/gcem
        targets:
        - trunk
        type: github
      glaze:
        build_type: none
        check_file: README.md
        method: nightlyclone
        repo: stephenberry/glaze
        targets:
        - trunk
        type: github
      glm:
        build_type: none
        check_file: readme.md
        method: nightlyclone
        repo: g-truc/glm
        targets:
        - trunk
        type: github
      googletest:
        build_type: cmake
        make_targets:
        - all
        method: nightlyclone
        repo: google/googletest
        lib_type: static
        staticliblink:
        - gtest
        - gtest_main
        - gmock
        - gmock_main
        targets:
        - trunk
        type: github
      gsl:
        build_type: none
        check_file: README.md
        method: nightlyclone
        repo: Microsoft/GSL
        subdir: GSL
        targets:
        - trunk
        type: github
      gsl-lite:
        build_type: none
        check_file: include/gsl/gsl-lite.hpp
        method: nightlyclone
        path_name: libs/gsl-lite
        repo: martinmoene/gsl-lite
        targets:
        - trunk
        type: github
      hedley:
        build_type: none
        check_file: README.md
        method: nightlyclone
        repo: nemequ/hedley
        targets:
        - trunk
        type: github
      hfsm_trunk:
        check_file: README.md
        method: nightlyclone
        path_name: libs/hfsm/trunk
        repo: andrew-gresyk/HFSM
        targets:
        - trunk
        type: github
      highfive:
        build_type: manual
        check_file: include/highfive/H5Easy.hpp
        method: nightlyclone
        repo: BlueBrain/HighFive
        targets:
        - trunk
        type: github
      highway:
        build_type: cmake
        check_file: hwy/highway.h
        lib_type: static
        make_targets:
        - hwy
        - hwy_contrib
        method: nightlyclone
        repo: google/highway
        targets:
        - trunk
        type: github
      hotels-template-library:
        build_type: none
        check_file: README.md
        method: nightlyclone
        repo: google/hotels-template-library
        targets:
        - trunk
        type: github
      if: nightly
      immer:
        build_type: none
        check_file: immer/vector.hpp
        method: nightlyclone
        repo: arximboldi/immer
        targets:
        - trunk
        type: github
      install_always: true
      kiwaku:
        build_type: none
        check_file: README.md
        method: nightlyclone
        repo: jfalcou/kiwaku
        targets:
        - trunk
        type: github
      kumi:
        build_type: none
        check_file: README.md
        method: nightlyclone
        repo: jfalcou/kumi
        targets:
        - trunk
        type: github
      kyosu:
        build_type: none
        check_file: README.md
        method: nightlyclone
        repo: jfalcou/kyosu
        targets:
        - trunk
        type: github
      lager:
        build_type: none
        check_file: lager/util.hpp
        method: nightlyclone
        repo: arximboldi/lager
        targets:
        - trunk
        type: github
      lexy_trunk:
        check_file: include/lexy/dsl.hpp
        method: nightlyclone
        path_name: libs/lexy/trunk
        repo: foonathan/lexy
        targets:
        - trunk
        type: github
      libguarded:
        build_type: none
        check_file: README.md
        method: nightlyclone
        repo: copperspice/cs_libguarded
        targets:
        - trunk
        type: github
      llvm:
        build_type: none
        check_file: include/llvm/Config/llvm-config.h
        subdir: libs/llvm
        symlink: libs/llvm/{{name}}
        targets:
        - trunk
        type: nightly
      magic_enum:
        check_file: include/magic_enum.hpp
        method: nightlyclone
        repo: Neargye/magic_enum
        targets:
        - trunk
        type: github
      mimicpp:
        check_file: README.md
        method: nightlyclone
        repo: DNKpp/mimicpp
        targets:
        - trunk
        type: github
      mlir:
        check_file: include/mlir/InitAllPasses.h
        path_name: libs/mlir/{{name}}
        s3_path_prefix: mlir-{{name}}
        subdir: libs/mlir/{{name}}
        targets:
        - trunk
        type: nightly
      mp-coro:
        build_type: none
        check_file: README.md
        method: nightlyclone
        repo: mpusz/mp-coro
        targets:
        - trunk
        type: github
      mp-units:
        build_type: none
        check_file: README.md
        method: nightlyclone
        repo: mpusz/mp-units
        targets:
        - trunk
        type: github
      namedtype:
        build_type: none
        check_file: include/NamedType/named_type.hpp
        method: nightlyclone
        path_name: libs/NamedType
        repo: joboccara/NamedType
        targets:
        - trunk
        type: github
      nanorange:
        build_type: none
        check_file: README.md
        method: nightlyclone
        path_name: libs/nanorange
        repo: tcbrindle/NanoRange
        targets:
        - trunk
        type: github
      nlohmann_json:
        build_type: none
        check_file: README.md
        method: nightlyclone
        repo: nlohmann/json
        targets:
        - trunk
        type: github
      opencv:
        build_type: none
        check_file: README.md
        method: nightlyclone
        path_name: libs/opencv
        repo: opencv/opencv
        targets:
        - trunk
        type: github
      outcome:
        build_type: none
        check_file: single-header/outcome.hpp
        method: nightlyclone
        path_name: libs/outcome
        repo: ned14/outcome
        targets:
        - trunk
        type: github
      pegtl:
        build_type: none
        check_file: README.md
        method: nightlyclone
        repo: taocpp/PEGTL
        subdir: PEGTL
        targets:
        - trunk
        type: github
      pipes:
        build_type: none
        check_file: include/pipes/pipes.hpp
        method: nightlyclone
        path_name: libs/pipes
        repo: joboccara/pipes
        targets:
        - trunk
        type: github
      proxy:
        build_type: none
        check_file: proxy.h
        method: nightlyclone
        repo: microsoft/proxy
        targets:
        - trunk
        type: github
      pybind11:
        build_type: none
        check_file: README.rst
        method: nightlyclone
        repo: pybind/pybind11
        targets:
        - trunk
        type: github
      raberu:
        build_type: none
        check_file: README.md
        method: nightlyclone
        repo: jfalcou/raberu
        targets:
        - trunk
        type: github
      rangesv3:
        build_type: none
        check_file: README.md
        method: nightlyclone
        repo: ericniebler/range-v3
        targets:
        - trunk
        type: github
      rapidjson:
        build_type: none
        check_file: include/rapidjson/document.h
        method: nightlyclone
        repo: Tencent/rapidjson
        targets:
        - trunk
        type: github
      seastar:
        build_type: none
        check_file: README.md
        method: nightlyclone
        repo: scylladb/seastar
        targets:
        - trunk
        type: github
      seqan3:
        build_type: none
        check_file: include/seqan3/version.hpp
        method: nightlyclone
        repo: seqan/seqan3
        targets:
        - trunk
        type: github
      simde:
        build_type: none
        check_file: README.md
        method: nightlyclone
        repo: simd-everywhere/simde
        targets:
        - trunk
        type: github
      sol2:
        build_type: none
        check_file: include/sol/sol.hpp
        method: nightlyclone
        repo: ThePhD/sol2
        targets:
        - trunk
        type: github
      spy:
        build_type: none
        check_file: README.md
        method: nightlyclone
        repo: jfalcou/spy
        targets:
        - trunk
        type: github
      stdexec:
        check_file: include/stdexec/execution.hpp
        method: nightlyclone
        repo: NVIDIA/stdexec
        targets:
        - trunk
        type: github
      taojson:
        build_type: none
        check_file: include/tao/json.hpp
        method: nightlyclone
        repo: taocpp/json
        targets:
        - trunk
        type: github
      taskflow:
        check_file: README.md
        method: nightlyclone
        repo: taskflow/taskflow
        targets:
        - trunk
        type: github
      thinkcell:
        build_type: none
        check_file: README.md
        method: nightlyclone
        repo: think-cell/think-cell-library
        targets:
        - trunk
        type: github
      tlexpected:
        build_type: none
        check_file: include/tl/expected.hpp
        method: nightlyclone
        repo: TartanLlama/expected
        targets:
        - trunk
        type: github
      toml11:
        build_type: none
        check_file: toml.hpp
        method: nightlyclone
        repo: ToruNiina/toml11
        targets:
        - trunk
        type: github
      tomlplusplus:
        build_type: none
        check_file: README.md
        method: nightlyclone
        repo: marzer/tomlplusplus
        targets:
        - trunk
        type: github
      tts:
        build_type: none
        check_file: README.md
        method: nightlyclone
        repo: jfalcou/tts
        targets:
        - trunk
        type: github
      type_safe:
        build_type: none
        check_file: README.md
        method: nightlyclone
        repo: foonathan/type_safe
        targets:
        - trunk
        type: github
      unifex:
        build_type: cmake
        make_targets:
        - unifex
        method: nightlyclone
        repo: facebookexperimental/libunifex
        targets:
        - trunk
        type: github
      widberg-defs:
        build_type: none
        check_file: include/defs.h
        method: nightlyclone
        repo: widberg/widberg-defs
        targets:
        - trunk
        type: github
      xsimd:
        build_type: none
        check_file: README.md
        method: nightlyclone
        repo: xtensor-stack/xsimd
        targets:
        - trunk
        type: github
      xtensor:
        build_type: none
        check_file: README.md
        method: nightlyclone
        repo: QuantStack/xtensor
        targets:
        - trunk
        type: github
      xtl:
        build_type: none
        check_file: README.md
        method: nightlyclone
        repo: QuantStack/xtl
        targets:
        - trunk
        type: github
      yomm2:
        build_type: none
        check_file: include/yorel/yomm2.hpp
        method: nightlyclone
        repo: jll63/yomm2
        targets:
        - trunk
        type: github
      ztdcuneicode:
        build_type: cmake
        lib_type: static
        check_file: README.md
        make_targets:
        - ztd.cuneicode
        method: nightlyclone
        repo: soasis/cuneicode
        staticliblink:
        - ztd.cuneicode
        targets:
        - main
        type: github
      ztdencodingtables:
        build_type: cmake
        lib_type: static
        check_file: README.md
        make_targets:
        - ztd.encoding_tables
        method: nightlyclone
        repo: soasis/encoding_tables
        staticliblink:
        - ztd.encoding_tables
        targets:
        - main
        type: github
      ztdidk:
        build_type: cmake
        lib_type: static
        check_file: README.md
        make_targets:
        - ztd.idk
        method: nightlyclone
        repo: soasis/idk
        staticliblink:
        - ztd.idk
        targets:
        - main
        type: github
      ztdplatform:
        build_type: cmake
        lib_type: static
        check_file: README.md
        make_targets:
        - ztd.platform
        method: nightlyclone
        repo: soasis/platform
        staticliblink:
        - ztd.platform
        targets:
        - main
        type: github
      ztdstaticcontainers:
        build_type: none
        check_file: LICENSE
        method: nightlyclone
        repo: soasis/static_containers
        targets:
        - main
        type: github
      ztdtext:
        build_type: none
        check_file: README.md
        method: nightlyclone
        repo: soasis/text
        targets:
        - main
        type: github
      zug:
        build_type: none
        check_file: zug/reduce.hpp
        method: nightlyclone
        repo: arximboldi/zug
        targets:
        - trunk
        type: github
    nlohmann_json:
      check_file: README.md
      repo: nlohmann/json
      target_prefix: v
      targets:
      - 2.1.1
      - 3.1.2
      - 3.6.0
      - 3.6.1
      - 3.7.3
      - 3.8.0
      - 3.9.1
      - 3.10.5
      - 3.11.1
      type: github
    nsimd:
      check_file: x86_64/include/nsimd/nsimd.h
      path_name: libs/nsimd/{{name}}
      s3_path_prefix: nsimd-{{name}}
      subdir: libs/nsimd/{{name}}
      targets:
      - v2.2
      type: s3tarballs
    openssl:
      after_stage_script:
      - cd {{untar_dir}}
      - ./config --prefix="$PWD/x86_64/opt" --openssldir="$PWD/x86_64/ssl"
      - make
      - make install
      - rm ./x86_64/opt/lib/*.a
      build_type: none
      check_file: x86_64/opt/lib/libssl.so.1.1
      compression: gz
      dir: libs/openssl/openssl_{{name}}
      lib_type: shared
      targets:
      - 1_1_1c
      - 1_1_1g
      type: tarballs
      untar_dir: openssl-OpenSSL_{{name}}
      url: https://github.com/openssl/openssl/archive/OpenSSL_{{name}}.tar.gz
    option:
      check_file: README.md
      repo: NUCLEAR-BOMB/option
      target_prefix: v
      targets:
      - 1.3.1
      type: github
    pcre2:
      build_type: cmake
      check_file: README.md
      extra_cmake_arg:
      - -DBUILD_SHARED_LIBS=ON
      - -DBUILD_STATIC_LIBS=OFF
      - -DPCRE2_BUILD_TESTS=OFF
      - -DPCRE2_BUILD_PCRE2_16=ON
      lib_type: cshared
      make_targets:
      - all
      package_install: true
      repo: PCRE2Project/pcre2
      sharedliblink:
      - pcre2-8
      - pcre2-16
      - pcre2-posix
      targets:
      - pcre2-10.42
      type: github
      use_compiler: g105
    pegtl:
      check_file: README.md
      repo: taocpp/PEGTL
      subdir: PEGTL
      targets:
      - 2.8.0
      type: github
    protobuf:
      lib_type: shared
      method: clone_branch
      repo: protocolbuffers/protobuf
      sharedliblink:
      - protobuf
      - protobuf-lite
      target_prefix: v
      targets:
      - build_type: make
        check_file: autogen.sh
        make_targets:
        - check
        name: 3.20.1
        prebuild_script:
        - ./autogen.sh
        - ./configure
      type: github
    proxy:
      check_file: proxy.h
      method: clone_branch
      repo: microsoft/proxy
      targets:
      - 3.0.0
      - 3.1.0
      - 3.2.0
      - 3.2.1
      type: github
    pugixml:
      build_type: cmake
      check_file: README.md
      extra_cmake_arg:
      - -DBUILD_TESTS=OFF
      lib_type: static
      repo: zeux/pugixml
      target_prefix: v
      targets:
      - 1.11.4
      type: github
    pybind11:
      build_type: none
      check_file: README.rst
      method: clone_branch
      repo: pybind/pybind11
      targets:
      - v2.11.1
      type: github
    qt:
      build_type: cmake
      check_file: CMakeLists.txt
      compression: xz
      dir: libs/qt/{{name}}
      extra_cmake_arg:
      - -DBUILD_EXAMPLES=OFF
      - -DQT_BUILD_EXAMPLES_BY_DEFAULT=OFF
      - -DQT_BUILD_TESTS_BY_DEFAULT=OFF
      - -DFEATURE_rpath=ON
      - -DFEATURE_relocatable=ON
      - -DFEATURE_gui=OFF
      lib_type: shared
      make_targets:
      - all
      make_utility: ninja
      package_install: true
      sharedliblink:
      - Qt6Core
      targets:
      - name: 6.4.2
        url: https://download.qt.io/official_releases/qt/6.4/6.4.2/submodules/qtbase-everywhere-src-6.4.2.tar.xz
      - name: 6.5.2
        url: https://download.qt.io/official_releases/qt/6.5/6.5.2/submodules/qtbase-everywhere-src-6.5.2.tar.xz
      - name: 6.6.0
        url: https://download.qt.io/official_releases/qt/6.6/6.6.0/submodules/qtbase-everywhere-src-6.6.0.tar.xz
      - name: 6.7.0
        url: https://download.qt.io/official_releases/qt/6.7/6.7.0/submodules/qtbase-everywhere-src-6.7.0.tar.xz
      - name: 6.8.0
        url: https://download.qt.io/official_releases/qt/6.8/6.8.0/submodules/qtbase-everywhere-src-6.8.0.tar.xz
      - name: 6.9.0
        url: https://download.qt.io/official_releases/qt/6.9/6.9.0/submodules/qtbase-everywhere-src-6.9.0.tar.xz
      type: tarballs
      untar_dir: qtbase-everywhere-src-{{name}}
    quill:
      build_type: none
      check_file: README.md
      method: clone_branch
      repo: odygrd/quill
      targets:
      - v6.1.1
      - v7.0.0
      - v7.2.1
      - v7.3.0
      - v7.5.0
      - v8.1.0
      - v8.2.0
      - v9.0.0
      type: github
    raberu:
      check_file: README.md
      repo: jfalcou/raberu
      target_prefix: v
      targets:
      - '1.0'
      - '1.1'
      type: github
    rangesv3:
      check_file: README.md
      method: clone_branch
      repo: ericniebler/range-v3
      targets:
      - 0.3.0
      - 0.3.5
      - 0.3.6
      - 0.4.0
      - 0.9.1
      - 0.10.0
      - 0.11.0
      - 0.12.0
      type: github
    rapidjson:
      check_file: include/rapidjson/document.h
      repo: Tencent/rapidjson
      target_prefix: v
      targets:
      - 1.1.0
      - 1.0.2
      - 1.0.1
      - 1.0.0
      type: github
    reactive_plus_plus:
      check_file: src/rpp/rpp/rpp.hpp
      method: clone_branch
      repo: victimsnino/ReactivePlusPlus
      targets:
      - v0.2.3
      - if: nightly
        method: nightlybranch
        name: v2
      type: github
    scnlib:
      build_type: cmake
      extra_cmake_arg:
      - -DSCN_TESTS=OFF
      - -DSCN_EXAMPLES=OFF
      - -DSCN_BENCHMARKS=OFF
      - -DSCN_DOCS=OFF
      make_targets:
      - scn
      repo: eliaskosunen/scnlib
      target_prefix: refs/tags/v
      targets:
      - '0.4'
      - 1.1.2
      - 2.0.0
      - 2.0.3
      - 3.0.2
      - 4.0.1
      type: github
    seastar:
      check_file: README.md
      repo: scylladb/seastar
      targets:
      - seastar-18.08.0
      - seastar-22.11.0
      type: github
    seqan3:
      build_type: none
      check_file: include/seqan3/version.hpp
      method: clone_branch
      repo: seqan/seqan3
      targets:
      - 3.2.0
      type: github
    simdjson:
      build_type: cmake
      check_file: include/simdjson.h
      lib_type: static
      make_targets:
      - simdjson
      repo: simdjson/simdjson
      staticliblink:
      - simdjson
      target_prefix: v
      targets:
      - 3.0.1
      - 3.1.5
      - 3.10.0
      type: github
    sol2:
      build_type: none
      check_file: include/sol/sol.hpp
      method: clone_branch
      repo: ThePhD/sol2
      targets:
      - v3.2.1
      type: github
    spdlog:
      build_type: cmake
      make_targets:
      - spdlog
      path_name: libs/spdlog/{{name}}
      repo: gabime/spdlog
      skip_compilers:
      - clang_autonsdmi
      subdir: spdlog-{{name}}
      target_prefix: v
      targets:
      - 1.5.0
      - 1.6.0
      - 1.6.1
      - 1.7.0
      - 1.8.0
      - 1.9.2
      - 1.10.0
      - 1.11.0
      - 1.12.0
      - 1.13.0
      - 1.14.1
      - 1.15.2
      type: github
    spy:
      check_file: README.md
      repo: jfalcou/spy
      targets:
      - 0.0.4
      - 1.0.0
      - 1.1.0
      type: github
    sqlite:
      build_type: make
      check_file: configure
      compression: gz
      dir: libs/sqlite/{{name}}
      lib_type: cshared
      sharedliblink:
      - sqlite3
      targets:
      - name: 3.40.0
        untar_dir: sqlite-autoconf-3400000
        url: https://sqlite.org/2022/sqlite-autoconf-3400000.tar.gz
      type: tarballs
      use_compiler: g102
    strong_type:
      build_type: none
      check_file: include/strong_type/strong_type.hpp
      repo: rollbear/strong_type
      target_prefix: v
      targets:
      - '15'
      - '14'
      - '13'
      - '12'
      - '11'
      - '10'
      - '9'
      - '8'
      - '7'
      - '6'
      - '5'
      - '4'
      - '3'
      - '2'
      - '1'
      type: github
    tbb:
      build_type: make
      extra_make_arg:
      - compiler=%compilerTypeOrGcc%
      - arch=%intelarch?%
      lib_type: shared
      method: nightlyclone
      repo: oneapi-src/oneTBB
      targets:
      - '2020.2'
      - '2020.3'
      - build_type: cmake
        extra_cmake_arg:
        - -DTBB_TEST=OF
        extra_make_arg: []
        make_targets:
        - tbb
        - tbbmalloc
        - tbbmalloc_proxy
        name: 2021.4.0
        sharedliblink:
        - tbb_debug
        - tbbmalloc_debug
        - tbbmalloc_proxy_debug
      type: github
    tlexpected:
      check_file: include/tl/expected.hpp
      repo: TartanLlama/expected
      target_prefix: v
      targets:
      - 1.0.0
      type: github
    toml11:
      check_file: toml.hpp
      repo: ToruNiina/toml11
      target_prefix: v
      targets:
      - 3.7.1
      type: github
    tomlplusplus:
      check_file: README.md
      repo: marzer/tomlplusplus
      target_prefix: v
      targets:
      - 1.3.3
      - 1.2.4
      type: github
    trompeloeil:
      build_type: none
      check_file: include/trompeloeil.hpp
      repo: rollbear/trompeloeil
      target_prefix: v
      targets:
      - '28'
      - '29'
      - '30'
      - '31'
      - '32'
      - '33'
      - '34'
      - '35'
      - '36'
      - '37'
      - '38'
      - '39'
      - '40'
      - '41'
      - '42'
      - '43'
      - '44'
      - '45'
      - '46'
      - '47'
      - '48'
      - '49'
      type: github
    tts:
      check_file: README.md
      repo: jfalcou/tts
      targets:
      - '0.1'
      - '0.2'
      - '1.0'
      - '2.0'
      - '2.1'
      type: github
    ureact:
      check_file: include/ureact/version.hpp
      if: nightly
      method: nightlybranch
      repo: YarikTH/ureact
      targets:
      - main
      - dev
      type: github
    vcl:
      check_file: vectorclass.h
      repo: vectorclass/version2
      subdir: vcl
      target_prefix: v
      targets:
      - 2.00.01
      - 2.01.03
      type: github
    vcl1:
      check_file: vectorclass.h
      repo: darealshinji/vectorclass
      subdir: vcl
      target_prefix: v
      targets:
      - '1.30'
      type: github
    xercesc:
      after_stage_script:
      - cp {{resource_dir}}/Xerces_autoconf_config.hpp src/xercesc/util/Xerces_autoconf_config.hpp
      - cp {{resource_dir}}/XercesVersion.hpp src/xercesc/util/XercesVersion.hpp
      build_type: cmake
      check_file: README
      extra_cmake_arg:
      - -DBUILD_SHARED_LIBS=OFF -Dxmlch-type=uint16_t
      lib_type: static
      repo: apache/xerces-c
      target_prefix: v
      targets:
      - 3.2.3
      type: github
    xieite:
      build_type: none
      check_file: README.md
      method: nightlybranch
      repo: Eczbek/xieite
      targets:
      - main
      type: github
    xsimd:
      check_file: README.md
      repo: xtensor-stack/xsimd
      targets:
      - 6.1.4
      - 7.0.0
      - 7.6.0
      - 8.0.3
      - 8.0.5
      - 8.1.0
      - 9.0.0
      - 9.0.1
      type: github
    xtensor:
      check_file: README.md
      repo: QuantStack/xtensor
      targets:
      - 0.17.4
      - 0.18.2
      - 0.19.4
      type: github
    xtl:
      check_file: README.md
      repo: QuantStack/xtl
      targets:
      - 0.4.16
      - 0.5.3
      type: github
    yomm2:
      build_type: none
      check_file: include/yorel/yomm2.hpp
      repo: jll63/yomm2
      target_prefix: v
      targets:
      - 1.4.0
      type: github
    zlib:
      build_type: make
      check_file: configure
      compression: gz
      dir: libs/zlib/{{name}}
      lib_type: static
      make_targets:
      - all
      package_install: true
      staticliblink:
      - z
      targets:
      - 1.3.1
      type: tarballs
      untar_dir: zlib-{{name}}
      url: https://www.zlib.net/zlib-{{name}}.tar.gz
  cuda:
    cccl:
      check_file: README.md
      method: clone_branch
      repo: NVIDIA/cccl
      target_prefix: v
      targets:
      - 2.8.2
      - 2.8.1
      - 2.8.0
      - 2.7.0
      - 2.6.1
      - 2.6.0
      - 2.5.0
      - 2.4.0
      - 2.3.0
      - 2.2.0
      type: github
    cub:
      check_file: cub/cub.cuh
      method: clone_branch
      repo: NVIDIA/cub
      targets:
      - 1.8.0
      type: github
    matx:
      check_file: README.md
      method: clone_branch
      repo: NVIDIA/MatX
      target_prefix: v
      targets:
      - 0.9.0
      - 0.8.0
      - 0.7.0
      type: github
    nightly:
      cccl:
        check_file: README.md
        method: nightlyclone
        repo: NVIDIA/cccl
        targets:
        - trunk
        type: github
      cucollections:
        check_file: include/cuco/static_map.cuh
        method: clone_branch
        repo: NVIDIA/cuCollections
        targets:
        - dev
        type: github
      if: nightly
      install_always: true
      libcudacxx:
        check_file: include/cuda/std/atomic
        method: nightlyclone
        repo: NVIDIA/libcudacxx
        targets:
        - trunk
        type: github
      matx:
        check_file: README.md
        method: nightlyclone
        repo: NVIDIA/MatX
        targets:
        - trunk
        type: github
      nvtx:
        check_file: cpp/include/nvtx3/nvtx3.hpp
        method: clone_branch
        repo: NVIDIA/NVTX
        targets:
        - dev
        type: github
      thrustcub:
        check_file: dependencies/cub/cub/cub.cuh
        method: nightlyclone
        repo: NVIDIA/thrust
        targets:
        - trunk
        type: github
    nvtx:
      check_file: c/include/nvtx3/nvToolsExt.h
      method: clone_branch
      repo: NVIDIA/NVTX
      target_prefix: v
      targets:
      - 3.0.1
      type: github
    thrustcub:
      check_file: dependencies/cub/cub/cub.cuh
      method: clone_branch
      repo: NVIDIA/thrust
      targets:
      - 1.9.9
      - 1.9.10
      - 1.9.10-1
      - 1.10.0
      - 1.11.0
      - 1.12.0
      - 1.12.1
      - 1.13.0
      - 1.13.1
      - 1.14.0
      - 1.15.0
      - 1.16.0
      - 1.17.0
      type: github
  d:
    mir-algorithm:
      check_file: README.md
      path_name: libs/d/mir-algorithm-v{{name}}
      repo: libmir/mir-algorithm
      target_prefix: v
      targets:
      - 0.5.17
      - 0.6.13
      - 0.6.21
      - 0.9.5
      - 1.0.0
      - 1.1.0
      - 3.7.17
      type: github
    mir-glas:
      check_file: README.md
      path_name: libs/d/mir-glas-v{{name}}
      repo: libmir/mir-glas
      target_prefix: v
      targets:
      - 0.1.5
      - 0.2.3
      - 0.2.4
      type: github
    nightly:
      asdf:
        check_file: README.md
        method: nightlyclone
        path_name: libs/d/asdf-trunk
        repo: libmir/asdf
        targets:
        - trunk
        type: github
      cblas:
        check_file: README.md
        method: nightlyclone
        path_name: libs/d/cblas-trunk
        repo: DlangScience/cblas
        targets:
        - trunk
        type: github
      dcompute:
        check_file: README.md
        method: nightlyclone
        path_name: libs/d/dcompute-trunk
        repo: libmir/dcompute
        targets:
        - trunk
        type: github
      if: nightly
      install_always: true
      lapack:
        check_file: README.md
        method: nightlyclone
        path_name: libs/d/lapack-trunk
        repo: libmir/lapack
        targets:
        - trunk
        type: github
      mir_algorithm:
        check_file: README.md
        method: nightlyclone
        path_name: libs/d/mir-algorithm-trunk
        repo: libmir/mir-algorithm
        targets:
        - trunk
        type: github
      mir_blas:
        check_file: README.md
        method: nightlyclone
        path_name: libs/d/mir-blas-trunk
        repo: libmir/mir-blas
        targets:
        - trunk
        type: github
      mir_core:
        check_file: README.md
        method: nightlyclone
        path_name: libs/d/mir-core-trunk
        repo: libmir/mir-core
        targets:
        - trunk
        type: github
      mir_glas:
        check_file: README.md
        method: nightlyclone
        path_name: libs/d/mir-glas-trunk
        repo: libmir/mir-glas
        targets:
        - trunk
        type: github
      mir_integral:
        check_file: README.md
        method: nightlyclone
        path_name: libs/d/mir-integral-trunk
        repo: libmir/mir-integral
        targets:
        - trunk
        type: github
      mir_lapack:
        check_file: README.md
        method: nightlyclone
        path_name: libs/d/mir-lapack-trunk
        repo: libmir/mir-lapack
        targets:
        - trunk
        type: github
      mir_optim:
        check_file: README.md
        method: nightlyclone
        path_name: libs/d/mir-optim-trunk
        repo: libmir/mir-optim
        targets:
        - trunk
        type: github
      mir_random:
        check_file: README.md
        method: nightlyclone
        path_name: libs/d/mir-random-trunk
        repo: libmir/mir-random
        targets:
        - trunk
        type: github
    tinydrt:
      build_type: none
      check_file: README.md
      repo: KitsunebiGames/tinyd-rt
      target_prefix: v
      targets:
      - 0.1.1
      type: github
  fortran:
    http_client:
      build_type: fpm
      check_file: fpm.toml
      prebuild_script:
      - curl -sL -o curl.tgz https://conan.compiler-explorer.com/downloadcshared/curl/7.83.1
      - tar -xzf curl.tgz
      - cp lib/libcurl-d.so lib/libcurl.so
      - export FPM_CFLAGS="-I/opt/compiler-explorer/libs/curl/7.83.1/include"
      repo: fortran-lang/http-client
      requires_tree_copy: true
      target_prefix: v
      targets:
      - 0.1.0
      type: github
    json_fortran:
      build_type: fpm
      check_file: fpm.toml
      repo: jacobwilliams/json-fortran
      requires_tree_copy: true
      targets:
      - 8.3.0
      type: github
    libfpm:
      build_type: fpm
      check_file: fpm.toml
      repo: fortran-lang/fpm
      requires_tree_copy: true
      target_prefix: v
      targets:
      - 0.10.1
      type: github
    nightly:
      forcompile:
        build_type: fpm
        check_file: fpm.toml
        method: nightlyclone
        prebuild_script:
        - curl -sL -o curl.tgz https://conan.compiler-explorer.com/downloadcshared/curl/7.83.1
        - tar -xzf curl.tgz
        - cp lib/libcurl-d.so lib/libcurl.so
        - export FPM_CFLAGS="-I/opt/compiler-explorer/libs/curl/7.83.1/include"
        repo: gha3mi/forcompile
        requires_tree_copy: true
        targets:
        - trunk
        type: github
      if: nightly
      stdlib_fortran:
        build_type: fpm
        check_file: fpm.toml
        method: nightlybranch
        repo: fortran-lang/stdlib
        requires_tree_copy: true
        targets:
        - stdlib-fpm
        type: github
  rust:
    aho-corasick:
      build_type: cargo
      targets:
      - 0.7.18
      type: cratesio
    ansi_term:
      build_type: cargo
      targets:
      - 0.12.1
      type: cratesio
    anyhow:
      build_type: cargo
      targets:
      - 1.0.57
      type: cratesio
    arrayvec:
      build_type: cargo
      targets:
      - 0.7.2
      type: cratesio
    atty:
      build_type: cargo
      targets:
      - 0.2.14
      type: cratesio
    autocfg:
      build_type: cargo
      targets:
      - 1.1.0
      type: cratesio
    backtrace:
      build_type: cargo
      targets:
      - 0.3.65
      type: cratesio
    base64:
      build_type: cargo
      targets:
      - 0.13.0
      type: cratesio
    bincode:
      build_type: cargo
      targets:
      - 1.3.3
      type: cratesio
    bitflags:
      build_type: cargo
      targets:
      - 1.3.2
      type: cratesio
    block-buffer:
      build_type: cargo
      targets:
      - 0.10.2
      type: cratesio
    bumpalo:
      build_type: cargo
      targets:
      - 3.16.0
      type: cratesio
    byteorder:
      build_type: cargo
      targets:
      - 1.4.3
      type: cratesio
    bytes:
      build_type: cargo
      targets:
      - 1.1.0
      type: cratesio
    cc:
      build_type: cargo
      targets:
      - 1.0.73
      type: cratesio
    cfg-if:
      build_type: cargo
      targets:
      - 1.0.0
      type: cratesio
    chrono:
      build_type: cargo
      targets:
      - 0.4.19
      type: cratesio
    clap:
      build_type: cargo
      targets:
      - 3.1.18
      - 4.5.20
      type: cratesio
    color-eyre:
      build_type: cargo
      targets:
      - 0.6.2
      type: cratesio
    contracts:
      build_type: cargo
      targets:
      - 0.6.3
      type: cratesio
    crossbeam-channel:
      build_type: cargo
      targets:
      - 0.5.4
      type: cratesio
    crossbeam-deque:
      build_type: cargo
      targets:
      - 0.8.1
      type: cratesio
    crossbeam-epoch:
      build_type: cargo
      targets:
      - 0.9.8
      type: cratesio
    crossbeam-utils:
      build_type: cargo
      targets:
      - 0.8.8
      type: cratesio
    dashmap:
      build_type: cargo
      targets:
      - 5.4.0
      type: cratesio
    digest:
      build_type: cargo
      targets:
      - 0.10.3
      type: cratesio
    either:
      build_type: cargo
      targets:
      - 1.6.1
      type: cratesio
    env_logger:
      build_type: cargo
      targets:
      - 0.9.0
      type: cratesio
    eyre:
      build_type: cargo
      targets:
      - 0.6.8
      type: cratesio
    fnv:
      build_type: cargo
      targets:
      - 1.0.7
      type: cratesio
    futures:
      build_type: cargo
      targets:
      - 0.3.21
      type: cratesio
    futures-channel:
      build_type: cargo
      targets:
      - 0.3.21
      type: cratesio
    futures-core:
      build_type: cargo
      targets:
      - 0.3.21
      type: cratesio
    futures-task:
      build_type: cargo
      targets:
      - 0.3.21
      type: cratesio
    futures-util:
      build_type: cargo
      targets:
      - 0.3.21
      type: cratesio
    generic-array:
      build_type: cargo
      targets:
      - 0.14.5
      type: cratesio
    getrandom:
      build_type: cargo
      targets:
      - 0.2.6
      type: cratesio
    h2:
      build_type: cargo
      targets:
      - 0.3.13
      type: cratesio
    hashbrown:
      build_type: cargo
      targets:
      - 0.12.1
      type: cratesio
    heck:
      build_type: cargo
      targets:
      - 0.4.0
      type: cratesio
    http:
      build_type: cargo
      targets:
      - 0.2.8
      type: cratesio
    httparse:
      build_type: cargo
      targets:
      - 1.7.1
      type: cratesio
    hyper:
      build_type: cargo
      targets:
      - 0.14.19
      type: cratesio
    idna:
      build_type: cargo
      targets:
      - 0.2.3
      type: cratesio
    indexmap:
      build_type: cargo
      targets:
      - 1.8.2
      type: cratesio
    itertools:
      build_type: cargo
      targets:
      - 0.10.3
      type: cratesio
    itoa:
      build_type: cargo
      targets:
      - 1.0.2
      type: cratesio
    lazy_static:
      build_type: cargo
      targets:
      - 1.4.0
      type: cratesio
    libc:
      build_type: cargo
      targets:
      - 0.2.126
      type: cratesio
    lock_api:
      build_type: cargo
      targets:
      - 0.4.7
      type: cratesio
    log:
      build_type: cargo
      targets:
      - 0.4.17
      type: cratesio
    matches:
      build_type: cargo
      targets:
      - 0.1.9
      type: cratesio
    memchr:
      build_type: cargo
      targets:
      - 2.5.0
      type: cratesio
    memoffset:
      build_type: cargo
      targets:
      - 0.6.5
      type: cratesio
    miniz_oxide:
      build_type: cargo
      targets:
      - 0.5.3
      type: cratesio
    mio:
      build_type: cargo
      targets:
      - 0.8.3
      type: cratesio
    ndarray:
      build_type: cargo
      targets:
      - 0.15.4
      type: cratesio
    nix:
      build_type: cargo
      targets:
      - 0.28.0
      type: cratesio
    num:
      build_type: cargo
      targets:
      - 0.4.0
      type: cratesio
    num-integer:
      build_type: cargo
      targets:
      - 0.1.45
      type: cratesio
    num-traits:
      build_type: cargo
      targets:
      - 0.2.15
      type: cratesio
    num_cpus:
      build_type: cargo
      targets:
      - 1.13.1
      type: cratesio
    num_traits:
      build_type: cargo
      targets:
      - 0.2.15
      type: cratesio
    once_cell:
      build_type: cargo
      targets:
      - 1.12.0
      type: cratesio
    opaque-debug:
      build_type: cargo
      targets:
      - 0.3.0
      type: cratesio
    parking_lot:
      build_type: cargo
      targets:
      - 0.12.1
      type: cratesio
    parking_lot_core:
      build_type: cargo
      targets:
      - 0.9.3
      type: cratesio
    percent-encoding:
      build_type: cargo
      targets:
      - 2.1.0
      type: cratesio
    phf:
      build_type: cargo
      targets:
      - 0.11.2
      type: cratesio
    pin-project-lite:
      build_type: cargo
      targets:
      - 0.2.9
      type: cratesio
    pkg-config:
      build_type: cargo
      targets:
      - 0.3.25
      type: cratesio
    ppv-lite86:
      build_type: cargo
      targets:
      - 0.2.16
      type: cratesio
    proc-macro-hack:
      build_type: cargo
      targets:
      - 0.5.19
      type: cratesio
    proc-macro2:
      build_type: cargo
      targets:
      - 1.0.39
      type: cratesio
    quote:
      build_type: cargo
      targets:
      - 1.0.18
      type: cratesio
    rand:
      build_type: cargo
      targets:
      - 0.8.5
      type: cratesio
    rand_chacha:
      build_type: cargo
      targets:
      - 0.3.1
      type: cratesio
    rand_core:
      build_type: cargo
      targets:
      - 0.6.3
      type: cratesio
    rayon:
      build_type: cargo
      targets:
      - 1.6.1
      type: cratesio
    regex:
      build_type: cargo
      targets:
      - 1.5.6
      type: cratesio
    regex-syntax:
      build_type: cargo
      targets:
      - 0.6.26
      type: cratesio
    rustc_version:
      build_type: cargo
      targets:
      - 0.4.0
      type: cratesio
    ryu:
      build_type: cargo
      targets:
      - 1.0.10
      type: cratesio
    scopeguard:
      build_type: cargo
      targets:
      - 1.1.0
      type: cratesio
    semver:
      build_type: cargo
      targets:
      - 1.0.9
      type: cratesio
    semver-parser:
      build_type: cargo
      targets:
      - 0.10.2
      type: cratesio
    serde:
      build_type: cargo
      targets:
      - 1.0.137
      type: cratesio
    serde_derive:
      build_type: cargo
      targets:
      - 1.0.137
      type: cratesio
    serde_json:
      build_type: cargo
      targets:
      - 1.0.81
      type: cratesio
    slab:
      build_type: cargo
      targets:
      - 0.4.6
      type: cratesio
    smallvec:
      build_type: cargo
      targets:
      - 1.8.0
      type: cratesio
    socket2:
      build_type: cargo
      targets:
      - 0.4.4
      type: cratesio
    strsim:
      build_type: cargo
      targets:
      - 0.10.0
      type: cratesio
    subtle:
      build_type: cargo
      targets:
      - 2.4.1
      type: cratesio
    syn:
      build_type: cargo
      targets:
      - 1.0.96
      type: cratesio
    termcolor:
      build_type: cargo
      targets:
      - 1.1.3
      type: cratesio
    textwrap:
      build_type: cargo
      targets:
      - 0.15.0
      type: cratesio
    thiserror:
      build_type: cargo
      targets:
      - 1.0.31
      type: cratesio
    thiserror-impl:
      build_type: cargo
      targets:
      - 1.0.31
      type: cratesio
    thread_local:
      build_type: cargo
      targets:
      - 1.1.4
      type: cratesio
    time:
      build_type: cargo
      targets:
      - 0.3.9
      type: cratesio
    tokio:
      build_type: cargo
      targets:
      - 1.19.2
      type: cratesio
    toml:
      build_type: cargo
      targets:
      - 0.5.9
      type: cratesio
    typenum:
      build_type: cargo
      targets:
      - 1.15.0
      type: cratesio
    unicode-bidi:
      build_type: cargo
      targets:
      - 0.3.8
      type: cratesio
    unicode-normalization:
      build_type: cargo
      targets:
      - 0.1.19
      type: cratesio
    unicode-segmentation:
      build_type: cargo
      targets:
      - 1.9.0
      type: cratesio
    unicode-width:
      build_type: cargo
      targets:
      - 0.1.9
      type: cratesio
    unicode-xid:
      build_type: cargo
      targets:
      - 0.2.3
      type: cratesio
    url:
      build_type: cargo
      targets:
      - 2.2.2
      type: cratesio
    vec_map:
      build_type: cargo
      targets:
      - 0.8.2
      type: cratesio
    version_check:
      build_type: cargo
      targets:
      - 0.9.4
      type: cratesio
    wide:
      build_type: cargo
      targets:
      - 0.7.4
      type: cratesio
    winapi:
      build_type: cargo
      targets:
      - 0.3.9
      type: cratesio
    zerocopy:
      build_type: cargo
      targets:
      - 0.7.32
      type: cratesio
  sway:
    std:
      subdir: sway/std
      repo: fuellabs/sway
      check_file: README.md
      method: clone_branch
      build_type: none
      target_prefix: v
      targets:
        - 0.66.7
      type: github
  zig:
    nightly:
      if: nightly
      install_always: true
      zig-args:
        build_type: none
        check_file: README.md
        method: nightlyclone
        repo: MasterQ32/zig-args
        targets:
        - trunk
        type: github
    zig-args:
      check_file: README.md
      repo: MasterQ32/zig-args
      targets:
      - '0.1'
      type: github<|MERGE_RESOLUTION|>--- conflicted
+++ resolved
@@ -1174,19 +1174,19 @@
         targets:
         - main
         type: github
-<<<<<<< HEAD
       beman_execution:
         build_type: none
         check_file: README.md
         method: nightlyclone
         repo: bemanproject/execution
-=======
+        targets:
+        - main
+        type: github
       beman_exemplar:
         build_type: none
         check_file: README.md
         method: nightlyclone
         repo: bemanproject/exemplar
->>>>>>> 5f819158
         targets:
         - main
         type: github
