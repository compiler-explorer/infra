libraries:
  c:
    cs50:
      type: github
      repo: cs50/libcs50
      target_prefix: v
      build_type: manual
      check_file: Makefile
      lib_type: shared
      targets:
        - 9.1.0
  c++:
    boost:
      # NB if you add a new boost, please see the note in install_libraries.sh to update the boosts stored on local instances
      type: tarballs
      compression: bz2
      underscore_name: "{{ name | replace('.', '_') }}"
      check_file: boost/version.hpp
      extract_only: boost_{{underscore_name}}/boost
      untar_dir: boost_{{underscore_name}}
      dir: libs/boost_{{underscore_name}}
      url: https://dl.bintray.com/boostorg/release/{{name}}/source/boost_{{underscore_name}}.tar.bz2
      targets:
        - 1.64.0
        - 1.65.0
        - 1.66.0
        - 1.67.0
        - 1.68.0
        - 1.69.0
        - 1.70.0
        - 1.71.0
        - 1.72.0
        - 1.73.0
        - 1.74.0
    llvm:
      type: s3tarballs
      s3_path_prefix: llvm-{name}
      subdir: libs/llvm/{name}
      path_name: libs/llvm/{name}
      check_file: include/llvm/Config/llvm-config.h
      targets:
        - 4.0.1
        - 5.0.0
        - 5.0.1
        - 5.0.2
        - 6.0.0
        - 6.0.1
        - 7.0.0
        - 7.0.1
        - 8.0.0
        - 9.0.0
        - 10.0.0
        - 10.0.1
        - 11.0.0
    fmt:
      type: github
      repo: fmtlib/fmt
      targets:
        - 4.0.0
        - 4.1.0
        - 5.0.0
        - 5.1.0
        - 5.2.0
        - 5.3.0
        - 6.0.0
        - 6.1.0
        - 6.1.1
        - 6.1.2
        - 6.2.0
        - 6.2.1
        - 7.0.0
      build_type: cmake
    benchmark:
      type: github
      repo: google/benchmark
      subdir: google-benchmark
      target_prefix: v
      targets:
        - 1.2.0
        - 1.3.0
        - 1.4.0
        - 1.4.1
        - 1.5.0
      build_type: cmake
    googletest:
      type: github
      repo: google/googletest
      build_type: cmake
      make_targets:
        - all
      targets:
        - release-1.10.0
    catch2v2:
      type: github
      repo: catchorg/Catch2
      subdir: catch2
      check_file: include/catch.hpp
      target_prefix: v
      targets:
        - 2.2.2
        - 2.2.2
        - 2.2.3
        - 2.3.0
        - 2.4.0
        - 2.4.1
        - 2.4.2
        - 2.5.0
        - 2.6.0
        - 2.6.1
        - 2.7.0
        - 2.7.1
        - 2.7.2
        - 2.8.0
        - 2.9.0
        - 2.9.1
        - 2.9.2
        - 2.10.0
        - 2.10.1
        - 2.10.2
        - 2.11.0
        - 2.11.1
        - 2.11.2
        - 2.11.3
        - 2.12.0
        - 2.12.1
    catch2:
      type: github
      repo: catchorg/Catch2
      build_type: cmake
      make_targets:
        - Catch2
        - Catch2WithMain
      target_prefix: v
      targets:
        - 3.0.0-preview2
        - 3.0.0-preview3
    cctz:
      type: github
      repo: google/cctz
      target_prefix: v
      targets:
        - "2.3"
      build_type: cmake
      lib_type: static
      extra_cmake_arg:
        - -DBUILD_TESTING=OFF
    cnl:
      type: github
      repo: johnmcfarlane/cnl
      check_file: include/cnl/all.h
      build_type: none
      target_prefix: v
      targets:
        - 1.0.0
    cppitertools:
      type: github
      repo: ryanhaining/cppitertools
      check_file: README.md
      target_prefix: v
      targets:
        - "2.0"
        - "1.0"
    hfsm:
      type: github
      repo: andrew-gresyk/HFSM
      check_file: README.md
      targets:
        - "0.8"
        - "0.10"
    hfsm2:
      type: github
      repo: andrew-gresyk/HFSM2
      check_file: README.md
      targets:
        - "1_2_1"
    eigen:
      type: gitlab
      repo: libeigen/eigen
      check_file: README.md
      target_prefix: v
      targets:
        - 3.3.4
        - 3.3.5
        - 3.3.7
    glm:
      type: github
      repo: g-truc/glm
      check_file: readme.md
      targets:
        - 0.9.8.5
        - 0.9.9.0
        - 0.9.9.1
        - 0.9.9.2
        - 0.9.9.3
        - 0.9.9.4
        - 0.9.9.5
        - 0.9.9.6
        - 0.9.9.7
        - 0.9.9.8
    expected-dark:
      type: github
      subdir: expected-lite
      repo: martinmoene/expected-dark
      check_file: README.md
      target_prefix: v
      targets:
        - 0.0.1
    expected-lite:
      type: github
      repo: martinmoene/expected-lite
      check_file: README.md
      target_prefix: v
      targets:
        - 0.1.0
    nlohmann_json:
      type: github
      repo: nlohmann/json
      check_file: README.md
      target_prefix: v
      targets:
        - 2.1.1
        - 3.1.2
        - 3.6.0
    tomlplusplus:
      type: github
      repo: marzer/tomlplusplus
      check_file: README.md
      target_prefix: v
      targets:
        - 1.3.3
        - 1.2.4
    doctest:
      type: github
      repo: onqtam/doctest
      check_file: README.md
      targets:
        - 1.2.9
        - 2.0.0
        - 2.0.1
        - 2.1.0
        - 2.2.0
        - 2.2.1
        - 2.2.2
        - 2.2.3
        - 2.3.0
        - 2.3.1
        - 2.3.2
        - 2.3.3
        - 2.3.4
        - 2.3.5
        - 2.3.6
        - 2.3.7
        - 2.3.8
    libuv:
      type: github
      repo: libuv/libuv
      build_type: manual
      check_file: include/uv.h
      target_prefix: v
      targets:
        - 1.37.0
        - 1.38.1
    fastor:
      type: github
      repo: romeric/Fastor
      check_file: README.md
      target_prefix: V
      targets:
        - 0.6.3
    xtl:
      type: github
      repo: QuantStack/xtl
      check_file: README.md
      targets:
        - 0.4.16
        - 0.5.3
    xsimd:
      type: github
      repo: QuantStack/xsimd
      check_file: README.md
      targets:
        - 6.1.4
        - 7.0.0
    xtensor:
      type: github
      repo: QuantStack/xtensor
      check_file: README.md
      targets:
        - 0.17.4
        - 0.18.2
        - 0.19.4
    seastar:
      type: github
      repo: scylladb/seastar
      check_file: README.md
      targets:
        - seastar-18.08.0
    pegtl:
      type: github
      repo: taocpp/PEGTL
      subdir: PEGTL
      check_file: README.md
      targets:
        - 2.8.0
    benri:
      type: github
      repo: jansende/benri
      check_file: readme.md
      target_prefix: v
      targets:
        - 2.0.1
        - 2.1.1
    spy:
      type: github
      repo: jfalcou/spy
      check_file: README.md
      targets:
        - 0.0.4
    tts:
      type: github
      repo: jfalcou/tts
      check_file: README.md
      targets:
        - "0.1"
    hedley:
      type: github
      repo: nemequ/hedley
      check_file: README.md
      target_prefix: v
      targets:
        - "12"
    blaze:
      type: bitbucket
      repo: blaze-lib/blaze
      check_file: LICENSE
      target_prefix: v
      targets:
        - "3.3"
        - "3.4"
        - "3.5"
        - "3.6"
        - "3.7"
        - "3.8"
    gsl:
      type: github
      repo: Microsoft/GSL
      subdir: GSL
      check_file: README.md
      target_prefix: v
      targets:
        - 1.0.0
        - 2.0.0
        - 2.1.0
        - 3.0.0
        - 3.0.1
    vcl1:
      type: github
      repo: darealshinji/vectorclass
      check_file: vectorclass.h
      subdir: vcl
      target_prefix: v
      targets:
        - "1.30"
    vcl:
      type: github
      repo: vectorclass/version2
      check_file: vectorclass.h
      subdir: vcl
      target_prefix: v
      targets:
        - 2.00.01
        - 2.01.03
    openssl:
      type: github
      repo: openssl/openssl
      build_type: manual
      check_file: config
      lib_type: shared
      targets:
        - OpenSSL_1_1_1c
        - OpenSSL_1_1_1g
    kvasir:
      type: github
      method: clone_branch
      repo: kvasir-io/mpl
      path_name: libs/kvasir/mpl/trunk
      check_file: README.md
      targets:
        - development
    rangesv3:
      type: github
      method: clone_branch
      repo: ericniebler/range-v3
      check_file: README.md
      targets:
        - 0.3.0
        - 0.3.5
        - 0.3.6
        - 0.4.0
        - 0.9.1
        - 0.10.0
        - 0.11.0
    mp-units:
      type: github
      method: clone_branch
      repo: mpusz/units
      check_file: README.md
      targets:
        - v0.3.1
        - v0.4.0
        - v0.5.0
        - v0.6.0
    dlib:
      type: github
      method: clone_branch
      repo: davisking/dlib
      build_type: cmake
      targets:
        - v19.7
        - v19.9
        - v19.10
    libguarded:
      type: github
      method: clone_branch
      repo: copperspice/cs_libguarded
      check_file: README
      targets:
        - libguarded-1.1.0
    brigand:
      type: github
      method: clone_branch
      repo: edouarda/brigand
      check_file: README.md
      targets:
        - 1.3.0
    tbb:
      type: github
      method: nightlyclone
      repo: oneapi-src/oneTBB
      extra_make_arg:
        - compiler=%compilerTypeOrGcc%
        - arch=%intelarch?%
      targets:
        - "2020.2"
        - "2020.3"
      build_type: make
      lib_type: shared
    eastl:
      type: github
      method: clone_branch
      repo: electronicarts/EASTL
      check_file: README.md
      build_type: none
      targets:
        - 3.12.01
        - 3.12.04
        - 3.12.07
        - 3.12.08
        - 3.13.00
        - 3.13.02
        - 3.13.03
        - 3.13.04
        - 3.13.05
        - 3.13.06
        - 3.14.00
        - 3.14.01
        - 3.14.02
        - 3.14.03
        - 3.14.06
        - 3.15.00
        - 3.16.01
        - 3.16.05
    sol2:
      type: github
      method: clone_branch
      repo: ThePhD/sol2
      check_file: include/sol/sol.hpp
      build_type: none
      targets:
        - v3.2.1
    spdlog:
      type: github
      repo: gabime/spdlog
      subdir: spdlog-{name}
      path_name: libs/spdlog/{name}
      target_prefix: v
      build_type: cmake
      skip_compilers:
        - clang_autonsdmi
      make_targets:
        - spdlog
      targets:
        - 1.5.0
        - 1.6.0
        - 1.6.1
        - 1.7.0
        - 1.8.0
    nightly:
      install_always: true
      if: nightly
      llvm:
        type: nightly
        subdir: libs/llvm
        symlink: libs/llvm/{name}
        check_file: include/llvm/Config/llvm-config.h
        build_type: none
        targets:
          - trunk
      benchmark:
        type: github
        method: nightlyclone
        repo: google/benchmark
        subdir: google-benchmark
        check_file: README.md
        build_type: cmake
        targets:
          - trunk
      fmt:
        type: github
        method: nightlyclone
        repo: fmtlib/fmt
        build_type: cmake
        targets:
          - trunk
      eigen:
        type: gitlab
        method: nightlyclone
        repo: libeigen/eigen
        check_file: README.md
        build_type: none
        targets:
          - vtrunk
      glm:
        type: github
        method: nightlyclone
        repo: g-truc/glm
        check_file: readme.md
        build_type: none
        targets:
          - trunk
      catch2:
        type: github
        method: nightlyclone
        build_type: cmake
        repo: catchorg/Catch2
        make_targets:
          - Catch2
          - Catch2WithMain
        targets:
          - trunk
      expected-dark:
        type: github
        method: nightlyclone
        subdir: expected-lite
        repo: martinmoene/expected-dark
        check_file: README.md
        build_type: none
        targets:
          - trunk
      expected-lite:
        type: github
        method: nightlyclone
        repo: martinmoene/expected-lite
        check_file: README.md
        build_type: none
        targets:
          - trunk
      gsl-lite:
        type: github
        method: nightlyclone
        repo: martinmoene/gsl-lite
        check_file: include/gsl/gsl-lite.hpp
        path_name: libs/gsl-lite
        build_type: none
        targets:
          - trunk
      immer:
        type: github
        method: nightlyclone
        repo: arximboldi/immer
        check_file: immer/vector.hpp
        build_type: none
        targets:
          - trunk
      hfsm_trunk:
        type: github
        method: nightlyclone
        repo: andrew-gresyk/HFSM
        check_file: README.md
        path_name: libs/hfsm/trunk
        targets:
          - trunk
      lexy_trunk:
        type: github
        method: nightlyclone
        repo: foonathan/lexy
        check_file: include/lexy/parse.hpp
        path_name: libs/lexy/trunk
        targets:
          - trunk
      nlohmann_json:
        type: github
        method: nightlyclone
        repo: nlohmann/json
        check_file: README.md
        build_type: none
        targets:
          - trunk
      tomlplusplus:
        type: github
        method: nightlyclone
        repo: marzer/tomlplusplus
        check_file: README.md
        build_type: none
        targets:
          - trunk
      doctest:
        type: github
        method: nightlyclone
        repo: onqtam/doctest
        check_file: README.md
        build_type: none
        targets:
          - trunk
      fastor:
        type: github
        method: nightlyclone
        repo: romeric/Fastor
        check_file: README.md
        build_type: none
        targets:
          - trunk
      xtl:
        type: github
        method: nightlyclone
        repo: QuantStack/xtl
        check_file: README.md
        build_type: none
        targets:
          - trunk
      xsimd:
        type: github
        method: nightlyclone
        repo: QuantStack/xsimd
        check_file: README.md
        build_type: none
        targets:
          - trunk
      xtensor:
        type: github
        method: nightlyclone
        repo: QuantStack/xtensor
        check_file: README.md
        build_type: none
        targets:
          - trunk
      seastar:
        type: github
        method: nightlyclone
        repo: scylladb/seastar
        check_file: README.md
        build_type: none
        targets:
          - trunk
      pegtl:
        type: github
        method: nightlyclone
        repo: taocpp/PEGTL
        check_file: README.md
        build_type: none
        targets:
          - trunk
      benri:
        type: github
        method: nightlyclone
        repo: jansende/benri
        check_file: readme.md
        build_type: none
        targets:
          - trunk
      spy:
        type: github
        method: nightlyclone
        repo: jfalcou/spy
        check_file: README.md
        build_type: none
        targets:
          - trunk
      tts:
        type: github
        method: nightlyclone
        repo: jfalcou/tts
        check_file: README.md
        build_type: none
        targets:
          - trunk
      hedley:
        type: github
        method: nightlyclone
        repo: nemequ/hedley
        check_file: README.md
        build_type: none
        targets:
          - trunk
      gsl:
        type: github
        method: nightlyclone
        repo: Microsoft/GSL
        subdir: GSL
        check_file: README.md
        build_type: none
        targets:
          - trunk
      blaze:
        type: bitbucket
        method: nightlyclone
        repo: blaze-lib/blaze
        check_file: LICENSE
        build_type: none
        targets:
          - trunk
      cmcstl2:
        type: github
        method: nightlyclone
        repo: CaseyCarter/cmcstl2
        path_name: libs/cmcstl2
        check_file: README.md
        build_type: none
        targets:
          - trunk
      opencv:
        type: github
        method: nightlyclone
        repo: opencv/opencv
        path_name: libs/opencv
        check_file: README.md
        build_type: none
        targets:
          - trunk
      abseil:
        type: github
        method: nightlyclone
        repo: abseil/abseil-cpp
        path_name: libs/abseil
        check_file: README.md
        build_type: cmake
        lib_type: static
        staticliblink:
          - absl_synchronization
          - absl_str_format_internal
          - absl_leak_check_disable
          - absl_examine_stack
          - absl_random_internal_distribution_test_util
          - absl_random_internal_pool_urbg
          - absl_stacktrace
          - absl_bad_variant_access
          - absl_random_internal_seed_material
          - absl_graphcycles_internal
          - absl_strerror
          - absl_leak_check
          - absl_random_internal_platform
          - absl_flags_reflection
          - absl_random_internal_randen_hwaes_impl
          - absl_flags_usage
          - absl_failure_signal_handler
          - absl_flags_private_handle_accessor
          - absl_log_severity
          - absl_hash
          - absl_hashtablez_sampler
          - absl_exponential_biased
          - absl_statusor
          - absl_time
          - absl_int128
          - absl_demangle_internal
          - absl_random_internal_randen_slow
          - absl_raw_hash_set
          - absl_base
          - absl_throw_delegate
          - absl_cord
          - absl_random_seed_sequences
          - absl_flags_parse
          - absl_malloc_internal
          - absl_bad_any_cast_impl
          - absl_flags_program_name
          - absl_flags_commandlineflag
          - absl_flags
          - absl_strings
          - absl_random_internal_randen_hwaes
          - absl_random_seed_gen_exception
          - absl_city
          - absl_strings_internal
          - absl_flags_marshalling
          - absl_raw_logging_internal
          - absl_status
          - absl_civil_time
          - absl_spinlock_wait
          - absl_scoped_set_env
          - absl_periodic_sampler
          - absl_debugging_internal
          - absl_flags_usage_internal
          - absl_symbolize
          - absl_flags_commandlineflag_internal
          - absl_flags_config
          - absl_flags_internal
          - absl_random_distributions
          - absl_bad_optional_access
          - absl_random_internal_randen
          - absl_time_zone
        make_targets:
          - all
        targets:
          - trunk
      cppcoro:
        type: github
        method: nightlyclone
        repo: lewissbaker/cppcoro
        path_name: libs/cppcoro
        check_file: README.md
        build_type: none
        targets:
          - trunk
      cppitertools:
        type: github
        method: nightlyclone
        repo: ryanhaining/cppitertools
        check_file: README.md
        build_type: none
        targets:
          - trunk
      ctbignum:
        type: github
        method: nightlyclone
        repo: niekbouman/ctbignum
        path_name: libs/ctbignum
        check_file: README.md
        build_type: none
        targets:
          - trunk
      outcome:
        type: github
        method: nightlyclone
        repo: ned14/outcome
        path_name: libs/outcome
        check_file: single-header/outcome.hpp
        build_type: none
        targets:
          - trunk
      cnl:
        type: github
        method: nightlyclone
        repo: johnmcfarlane/cnl
        check_file: include/cnl/all.h
        build_type: none
        targets:
          - trunk
      googletest:
        type: github
        method: nightlyclone
        repo: google/googletest
        build_type: cmake
        make_targets:
          - all
        targets:
          - trunk
      nanorange:
        type: github
        method: nightlyclone
        repo: tcbrindle/NanoRange
        path_name: libs/nanorange
        check_file: README.md
        build_type: none
        targets:
          - trunk
      etl:
        type: github
        method: nightlyclone
        repo: ETLCPP/etl
        path_name: libs/etl
        check_file: README.md
        build_type: none
        targets:
          - trunk
      pipes:
        type: github
        method: nightlyclone
        repo: joboccara/pipes
        path_name: libs/pipes
        check_file: include/pipes/pipes.hpp
        build_type: none
        targets:
          - trunk
      namedtype:
        type: github
        method: nightlyclone
        repo: joboccara/NamedType
        path_name: libs/NamedType
        check_file: include/NamedType/named_type.hpp
        build_type: none
        targets:
          - trunk
      ctre:
        type: github
        method: clone_branch
        repo: hanickadot/compile-time-regular-expressions
        check_file: include/ctre.hpp
        build_type: none
        targets:
          - main
          - dfa
          - v2
          - ecma-unicode
      rangesv3:
        type: github
        method: nightlyclone
        repo: ericniebler/range-v3
        check_file: README.md
        build_type: none
        targets:
          - trunk
      mp-units:
        type: github
        method: nightlyclone
        repo: mpusz/units
        check_file: README.md
        build_type: none
        targets:
          - trunk
      dlib:
        type: github
        method: nightlyclone
        repo: davisking/dlib
        build_type: cmake
        targets:
          - trunk
      libguarded:
        type: github
        method: nightlyclone
        repo: copperspice/cs_libguarded
        check_file: README.md
        build_type: none
        targets:
          - trunk
      brigand:
        type: github
        method: nightlyclone
        repo: edouarda/brigand
        check_file: README.md
        build_type: none
        targets:
          - trunk
      eastl:
        type: github
        method: nightlyclone
        repo: electronicarts/EASTL
        check_file: README.md
        build_type: none
        recursive: false
        targets:
          - trunk
      crosscables:
        type: github
        method: nightlyclone
        repo: partouf/crosscables
        build_type: cmake
        targets:
          - trunk
        after_stage_script:
          - cd libGroundfloor && sh devmake.sh && cd ..
          - cd libJumpropes && sh devmake.sh && cd ..
          - cd libJumpknots && sh devmake.sh && cd ..
          - cd libMySQLBooks && sh devmake.sh && cd ..
          - cd libChalkboard && sh devmake.sh && cd ..
      sol2:
        type: github
        method: nightlyclone
        repo: ThePhD/sol2
        check_file: include/sol/sol.hpp
        build_type: none
        targets:
          - trunk
      unifex:
        type: github
        method: nightlyclone
        repo: facebookexperimental/libunifex
        build_type: cmake
        make_targets:
          - unifex
        targets:
          - trunk
        after_stage_script:
          - cp /home/ubuntu/infra/bin/resources/libunifex_config.hpp include/unifex/config.hpp
      enoki:
        type: github
        method: nightlyclone
        repo: mitsuba-renderer/enoki
        check_file: include/enoki/array.h
        build_type: none
        targets:
          - trunk
  cuda:
    cub:
      type: github
      method: clone_branch
      repo: NVIDIA/cub
      check_file: cub/cub.cuh
      targets:
        - 1.8.0
    thrustcub:
      type: github
      method: clone_branch
      repo: NVIDIA/thrust
      check_file: dependencies/cub/cub/cub.cuh
      targets:
        - 1.9.9
        - 1.9.10
        - 1.9.10-1
        - 1.10.0
<<<<<<< HEAD
        - 1.11.0
    libcudacxx:
      type: github
      method: nightlyclone
      repo: NVIDIA/libcudacxx
      check_file: include/cuda/std/atomic
      targets:
        - trunk
=======
>>>>>>> 1719a044
    nvtx:
      type: github
      method: clone_branch
      repo: NVIDIA/NVTX
      check_file: c/include/nvtx3/nvToolsExt.h
      target_prefix: v
      targets:
        - 3.0.1
    nightly:
      install_always: true
      if: nightly
      thrustcub:
        type: github
        method: nightlyclone
        repo: NVIDIA/thrust
        check_file: dependencies/cub/cub/cub.cuh
        targets:
          - trunk
      nvtx:
        type: github
        method: clone_branch
        repo: NVIDIA/NVTX
        check_file: cpp/nvtx3.hpp
        targets:
          - dev
      libcudacxx:
        type: github
        method: nightlyclone
        repo: NVIDIA/libcudacxx
        check_file: include/cuda/std/atomic
        targets:
          - trunk
  d:
    mir-glas:
      type: github
      repo: libmir/mir-glas
      check_file: README.md
      target_prefix: v
      path_name: libs/d/mir-glas-v{name}
      targets:
        - 0.1.5
        - 0.2.3
        - 0.2.4
    mir-algorithm:
      type: github
      repo: libmir/mir-algorithm
      check_file: README.md
      target_prefix: v
      path_name: libs/d/mir-algorithm-v{name}
      targets:
        - 0.5.17
        - 0.6.13
        - 0.6.21
        - 0.9.5
        - 1.0.0
        - 1.1.0
        - 3.7.17
    nightly:
      install_always: true
      if: nightly
      mir_core:
        type: github
        method: nightlyclone
        repo: libmir/mir-core
        path_name: libs/d/mir-core-trunk
        check_file: README.md
        targets:
          - trunk
      mir_algorithm:
        type: github
        method: nightlyclone
        repo: libmir/mir-algorithm
        path_name: libs/d/mir-algorithm-trunk
        check_file: README.md
        targets:
          - trunk
      mir_glas:
        type: github
        method: nightlyclone
        repo: libmir/mir-glas
        path_name: libs/d/mir-glas-trunk
        check_file: README.md
        targets:
          - trunk
      mir_random:
        type: github
        method: nightlyclone
        repo: libmir/mir-random
        path_name: libs/d/mir-random-trunk
        check_file: README.md
        targets:
          - trunk
      cblas:
        type: github
        method: nightlyclone
        repo: DlangScience/cblas
        path_name: libs/d/cblas-trunk
        check_file: README.md
        targets:
          - trunk
      mir_blas:
        type: github
        method: nightlyclone
        repo: libmir/mir-blas
        path_name: libs/d/mir-blas-trunk
        check_file: README.md
        targets:
          - trunk
      lapack:
        type: github
        method: nightlyclone
        repo: libmir/lapack
        path_name: libs/d/lapack-trunk
        check_file: README.md
        targets:
          - trunk
      mir_lapack:
        type: github
        method: nightlyclone
        repo: libmir/mir-lapack
        path_name: libs/d/mir-lapack-trunk
        check_file: README.md
        targets:
          - trunk
      mir_integral:
        type: github
        method: nightlyclone
        repo: libmir/mir-integral
        path_name: libs/d/mir-integral-trunk
        check_file: README.md
        targets:
          - trunk
      mir_optim:
        type: github
        method: nightlyclone
        repo: libmir/mir-optim
        path_name: libs/d/mir-optim-trunk
        check_file: README.md
        targets:
          - trunk
      asdf:
        type: github
        method: nightlyclone
        repo: libmir/asdf
        path_name: libs/d/asdf-trunk
        check_file: README.md
        targets:
          - trunk
      dcompute:
        type: github
        method: nightlyclone
        repo: libmir/dcompute
        path_name: libs/d/dcompute-trunk
        check_file: README.md
        targets:
          - trunk<|MERGE_RESOLUTION|>--- conflicted
+++ resolved
@@ -1015,17 +1015,7 @@
         - 1.9.10
         - 1.9.10-1
         - 1.10.0
-<<<<<<< HEAD
         - 1.11.0
-    libcudacxx:
-      type: github
-      method: nightlyclone
-      repo: NVIDIA/libcudacxx
-      check_file: include/cuda/std/atomic
-      targets:
-        - trunk
-=======
->>>>>>> 1719a044
     nvtx:
       type: github
       method: clone_branch
