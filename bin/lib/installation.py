import functools
import glob
import logging
import os
import re
import shutil
import subprocess
import tempfile
import time
from collections import defaultdict, ChainMap
from datetime import datetime
from pathlib import Path
from typing import Optional, Sequence, Collection, List, Union, Dict, Any, IO, Callable

import requests
from cachecontrol import CacheControl
from cachecontrol.caches import FileCache

from lib.amazon import list_compilers
from lib.library_builder import *
from lib.library_build_config import *

VERSIONED_RE = re.compile(r'^(.*)-([0-9.]+)$')

MAX_ITERS = 5

NO_DEFAULT = "__no_default__"

logger = logging.getLogger(__name__)


@functools.lru_cache(maxsize=1)
def s3_available_compilers():
    compilers = defaultdict(lambda: [])
    for compiler in list_compilers():
        match = VERSIONED_RE.match(compiler)
        if match:
            compilers[match.group(1)].append(match.group(2))
    return compilers


class InstallationContext:
    def __init__(self, destination: Path, staging: Path, s3_url: str, dry_run: bool, is_nightly_enabled: bool,
                 cache: Optional[Path]):
        self.destination = destination
        self.staging = staging
        self.s3_url = s3_url
        self.dry_run = dry_run
        self.is_nightly_enabled = is_nightly_enabled
        if cache:
            self.info(f"Using cache {cache}")
            self.fetcher = CacheControl(requests.session(), cache=FileCache(cache))
        else:
            self.info("Making uncached requests")
            self.fetcher = requests

    def debug(self, message: str) -> None:
        logger.debug(message)

    def info(self, message: str) -> None:
        logger.info(message)

    def warn(self, message: str) -> None:
        logger.warning(message)

    def error(self, message: str) -> None:
        logger.error(message)

    def clean_staging(self) -> None:
        self.debug(f"Cleaning staging dir {self.staging}")
        if self.staging.is_dir():
            subprocess.check_call(["chmod", "-R", "u+w", self.staging])
            shutil.rmtree(self.staging, ignore_errors=True)
        self.debug(f"Recreating staging dir {self.staging}")
        self.staging.mkdir(parents=True)

    def fetch_to(self, url: str, fd: IO[bytes]) -> None:
        self.debug(f'Fetching {url}')
        request = self.fetcher.get(url, stream=True)
        if not request.ok:
            self.error(f'Failed to fetch {url}: {request}')
            raise RuntimeError(f'Fetch failure for {url}: {request}')
        fetched = 0
        length = int(request.headers.get('content-length', 0))
        self.info(f'Fetching {url} ({length} bytes)')
        report_every_secs = 5
        report_time = time.time() + report_every_secs
        for chunk in request.iter_content(chunk_size=4 * 1024 * 1024):
            fd.write(chunk)
            fetched += len(chunk)
            now = time.time()
            if now >= report_time:
                if length != 0:
                    self.info(f'{100.0 * fetched / length:.1f}% of {url}...')
                report_time = now + report_every_secs
        self.info(f'100% of {url}')
        fd.flush()

    def fetch_url_and_pipe_to(self, url: str, command: Sequence[str], subdir: str = '.') -> None:
        untar_dir = self.staging / subdir
        untar_dir.mkdir(parents=True, exist_ok=True)
        # We stream to a temporary file first before then piping this to the command
        # as sometimes the command can take so long the URL endpoint closes the door on us
        with tempfile.TemporaryFile() as fd:
            self.fetch_to(url, fd)
            fd.seek(0)
            self.info(f'Piping to {" ".join(command)}')
            subprocess.check_call(command, stdin=fd, cwd=str(untar_dir))

    def stage_command(self, command: Sequence[str]) -> None:
        self.info(f'Staging with {" ".join(command)}')
        subprocess.check_call(command, cwd=str(self.staging))

    def fetch_s3_and_pipe_to(self, s3: str, command: Sequence[str]) -> None:
        return self.fetch_url_and_pipe_to(f'{self.s3_url}/{s3}', command)

    def make_subdir(self, subdir: str) -> None:
        (self.destination / subdir).mkdir(parents=True, exist_ok=True)

    def read_link(self, link: str) -> str:
        return os.readlink(str(self.destination / link))

    def set_link(self, source: Path, dest: str) -> None:
        if self.dry_run:
            self.info(f'Would symlink {source} to {dest}')
            return

        full_dest = self.destination / dest
        if full_dest.exists():
            full_dest.unlink()
        self.info(f'Symlinking {dest} to {source}')
        os.symlink(str(source), str(full_dest))

    def glob(self, pattern: str) -> Collection[str]:
        return [os.path.relpath(x, str(self.destination)) for x in glob.glob(str(self.destination / pattern))]

    def remove_dir(self, directory: str) -> None:
        if self.dry_run:
            self.info(f'Would remove directory {directory} but in dry-run mode')
        else:
            shutil.rmtree(str(self.destination / directory), ignore_errors=True)
            self.info(f'Removing {directory}')

    def check_link(self, source: str, link: str) -> bool:
        try:
            link = self.read_link(link)
            self.debug(f'readlink returned {link}')
            return link == source
        except FileNotFoundError:
            self.debug(f'File not found for {link}')
            return False

    def move_from_staging(self, source_str: str, dest_str: Optional[str] = None) -> None:
        dest_str = dest_str or source_str
        existing_dir_rename = self.staging / "temp_orig"
        source = self.staging / source_str
        dest = self.destination / dest_str
        if self.dry_run:
            self.info(f'Would install {source} to {dest} but in dry-run mode')
            return
        self.info(f'Moving from staging ({source}) to final destination ({dest})')
        if not source.is_dir():
            staging_contents = subprocess.check_output(['ls', '-l', self.staging]).decode('utf-8')
            self.info(f"Directory listing of staging:\n{staging_contents}")
            raise RuntimeError(f"Missing source '{source}'")
        # Some tar'd up GCCs are actually marked read-only...
        subprocess.check_call(["chmod", "u+w", source])
        state = ''
        if dest.is_dir():
            self.info(f'Destination {dest} exists, temporarily moving out of the way (to {existing_dir_rename})')
            dest.replace(existing_dir_rename)
            state = 'old_renamed'
        try:
            source.replace(dest)
            if state == 'old_renamed':
                state = 'old_needs_remove'
        finally:
            if state == 'old_needs_remove':
                self.debug(f'Removing temporarily moved {existing_dir_rename}')
                shutil.rmtree(existing_dir_rename, ignore_errors=True)
            elif state == 'old_renamed':
                self.warn('Moving old destination back')
                existing_dir_rename.replace(dest)

    def compare_against_staging(self, source_str: str, dest_str: Optional[str] = None) -> bool:
        dest_str = dest_str or source_str
        source = self.staging / source_str
        dest = self.destination / dest_str
        self.info(f'Comparing {source} vs {dest}...')
        result = subprocess.call(['diff', '-r', source, dest])
        if result == 0:
            self.info('Contents match')
        else:
            self.warn('Contents differ')
        return result == 0

    def check_output(self, args: List[str], env: Optional[dict] = None) -> str:
        args = args[:]
        args[0] = str(self.destination / args[0])
        logger.debug('Executing %s in %s', args, self.destination)
        return subprocess.check_output(args, cwd=str(self.destination), env=env).decode('utf-8')

    def strip_exes(self, paths: Union[bool, List[str]]) -> None:
        if isinstance(paths, bool):
            if not paths:
                return
            paths = ['.']
        to_strip = []
        for path_part in paths:
            path = self.staging / path_part
            logger.debug("Looking for executables to strip in %s", path)
            if not path.is_dir():
                raise RuntimeError(f"While looking for files to strip, {path} was not a directory")
            for dirpath, _, filenames in os.walk(str(path)):
                for filename in filenames:
                    full_path = os.path.join(dirpath, filename)
                    if os.access(full_path, os.X_OK):
                        to_strip.append(full_path)

        # Deliberately ignore errors
        subprocess.call(['strip'] + to_strip)


class Installable:
    _check_link: Optional[Callable[[], bool]]
    check_env: Dict
    check_file: Optional[str]
    check_call: List[str]

    def __init__(self, install_context: InstallationContext, config: Dict[str, Any]):
        self.install_context = install_context
        self.config = config
        self.target_name = str(self.config.get("name", "(unnamed)"))
        self.context = self.config_get("context", [])
        self.name = f'{"/".join(self.context)}/{self.target_name}'
        self.is_library = self.context[0] == "libraries"
        self.language = self.context[1]
        self.depends = self.config.get('depends', [])
        self.install_always = self.config.get('install_always', False)
        self._check_link = None
<<<<<<< HEAD
        self.build_config = LibraryBuildConfig(config)
=======
        self.build_type = self.config_get("build_type", "")
        self.build_fixed_arch = self.config_get("build_fixed_arch", "")
        self.build_fixed_stdlib = self.config_get("build_fixed_stdlib", "")
        self.lib_type = self.config_get("lib_type", "static")
        self.url = "None"
        self.description = ""
        self.prebuildscript = self.config_get("prebuildscript", [])
        self.extra_cmake_arg = self.config_get("extra_cmake_arg", [])
        self.check_env = {}
        self.check_file = None
        self.check_call = []
>>>>>>> 06a5e883

    def _setup_check_exe(self, path_name: str) -> None:
        self.check_env = dict([x.replace('%PATH%', path_name).split('=', 1) for x in self.config_get('check_env', [])])

        check_file = self.config_get('check_file', '')
        if check_file:
            self.check_file = os.path.join(path_name, check_file)
        else:
            self.check_call = command_config(self.config_get('check_exe'))
            self.check_call[0] = os.path.join(path_name, self.check_call[0])

    def _setup_check_link(self, source: str, link: str) -> None:
        self._check_link = lambda: self.install_context.check_link(source, link)

    def debug(self, message: str) -> None:
        self.install_context.debug(f'{self.name}: {message}')

    def info(self, message: str) -> None:
        self.install_context.info(f'{self.name}: {message}')

    def warn(self, message: str) -> None:
        self.install_context.warn(f'{self.name}: {message}')

    def error(self, message: str) -> None:
        self.install_context.error(f'{self.name}: {message}')

    def verify(self) -> bool:
        return True

    def should_install(self) -> bool:
        return self.install_always or not self.is_installed()

    def should_build(self):
        return self.is_library

    def install(self) -> bool:
        self.debug("Ensuring dependees are installed")
        any_missing = False
        for dependee in self.depends:
            if not dependee.is_installed():
                self.warn("Required dependee {} not installed".format(dependee))
                any_missing = True
        if any_missing:
            return False
        self.debug("Dependees ok")
        return True

    def is_installed(self) -> bool:
        if self._check_link and not self._check_link():
            self.debug('Check link returned false')
            return False

        if self.check_file:
            res = (self.install_context.destination / self.check_file).is_file()
            self.debug(f'Check file for "{self.check_file}" returned {res}')
            return res

        try:
            res_call = self.install_context.check_output(self.check_call, env=self.check_env)
            self.debug(f'Check call returned {res_call}')
            return True
        except FileNotFoundError:
            self.debug(f'File not found for {self.check_call}')
            return False
        except subprocess.CalledProcessError:
            self.debug(f'Got an error for {self.check_call}')
            return False

    def config_get(self, config_key: str, default: Optional[Any] = None) -> Any:
        if config_key not in self.config and default is None:
            raise RuntimeError(f"Missing required key '{config_key}' in {self.name}")
        return self.config.get(config_key, default)

<<<<<<< HEAD
    def build(self, buildfor):
        if not self.is_library:
            raise RuntimeError('Nothing to build')

        if self.build_config.build_type == "":
            raise RuntimeError('No build_type')

        sourcefolder = os.path.join(self.install_context.destination, self.path_name)
        builder = LibraryBuilder(logger, self.language, self.context[-1], self.target_name, sourcefolder, self.install_context, self.build_config)

        if self.build_config.build_type == "cmake":
            return builder.makebuild(buildfor)
        elif self.build_config.build_type == "make":
            return builder.makebuild(buildfor)
        else:
            raise RuntimeError('Unsupported build_type')
=======
    def __repr__(self) -> str:
        return f'Installable({self.name})'

    @property
    def sort_key(self):
        return self.context, [
            (int(num) if num else 0, non) for num, non in re.findall(r'([0-9]+)|([^0-9]+)', self.target_name)
        ]

>>>>>>> 06a5e883

def command_config(config: Union[List[str], str]) -> List[str]:
    if isinstance(config, str):
        return config.split(" ")
    return config


class GitHubInstallable(Installable):
    def __init__(self, install_context, config):
        super().__init__(install_context, config)
        last_context = self.context[-1]
        self.repo = self.config_get("repo", "")
        self.domainurl = self.config_get("domainurl", "https://github.com")
        self.method = self.config_get("method", "archive")
        self.decompress_flag = self.config_get("decompress_flag", "z")
        self.strip = False
        self.subdir = os.path.join('libs', self.config_get("subdir", last_context))
        self.target_prefix = self.config_get("target_prefix", "")
        self.path_name = self.config_get('path_name', os.path.join(self.subdir, self.target_prefix + self.target_name))
        if self.repo == "":
            raise RuntimeError('Requires repo')

        splitrepo = self.repo.split('/')
        self.reponame = splitrepo[1]
        default_untar_dir = f'{self.reponame}-{self.target_name}'
        self.untar_dir = self.config_get("untar_dir", default_untar_dir)

        check_file = self.config_get("check_file", "")
        if check_file == "":
            if self.build_config.build_type == "cmake":
                self.check_file = os.path.join(self.path_name, 'CMakeLists.txt')
            elif self.build_config.build_type == "make":
                self.check_file = os.path.join(self.path_name, 'Makefile')
            elif self.build_config.build_type == "cake":
                self.check_file = os.path.join(self.path_name, 'config.cake')
            else:
                raise RuntimeError(f'Requires check_file ({last_context})')
        else:
            self.check_file = f'{self.path_name}/{check_file}'

    def clone_branch(self):
        dest = os.path.join(self.install_context.destination, self.path_name)
        if not os.path.exists(dest):
            subprocess.check_call(['git', 'clone', '-q', f'{self.domainurl}/{self.repo}.git', dest],
                                  cwd=self.install_context.staging)
        else:
            subprocess.check_call(['git', '-C', dest, 'fetch', '-q'], cwd=self.install_context.staging)
            subprocess.check_call(['git', '-C', dest, 'reset', '-q', '--hard', 'origin'],
                                  cwd=self.install_context.staging)
        subprocess.check_call(['git', '-C', dest, 'checkout', '-q', self.target_name], cwd=self.install_context.staging)
        subprocess.check_call(['git', '-C', dest, 'submodule', 'sync'], cwd=self.install_context.staging)
        subprocess.check_call(['git', '-C', dest, 'submodule', 'update', '--init'], cwd=self.install_context.staging)

    def clone_default(self):
        dest = os.path.join(self.install_context.destination, self.path_name)
        if not os.path.exists(dest):
            subprocess.check_call(['git', 'clone', '-q', f'{self.domainurl}/{self.repo}.git', dest],
                                  cwd=self.install_context.staging)
        else:
            subprocess.check_call(['git', '-C', dest, 'fetch', '-q'], cwd=self.install_context.staging)
            subprocess.check_call(['git', '-C', dest, 'reset', '-q', '--hard', 'origin'],
                                  cwd=self.install_context.staging)
        subprocess.check_call(['git', '-C', dest, 'submodule', 'sync'], cwd=self.install_context.staging)
        subprocess.check_call(['git', '-C', dest, 'submodule', 'update', '--init'], cwd=self.install_context.staging)

    def get_archive_url(self):
        return f'{self.domainurl}/{self.repo}/archive/{self.target_prefix}{self.target_name}.tar.gz'

    def get_archive_pipecommand(self):
        return ['tar', f'{self.decompress_flag}xf', '-']

    def stage(self):
        self.install_context.clean_staging()
        if self.method == "archive":
            self.install_context.fetch_url_and_pipe_to(self.get_archive_url(), self.get_archive_pipecommand())
        elif self.method == "clone_branch":
            self.clone_branch()
        elif self.method == "nightlyclone":
            self.clone_default()
        else:
            raise RuntimeError(f'Unknown Github method {self.method}')

        if self.strip:
            self.install_context.strip_exes(self.strip)

    def verify(self):
        if not super().verify():
            return False
        self.stage()
        return self.install_context.compare_against_staging(self.untar_dir, self.path_name)

    def install(self):
        if not super().install():
            return False
        self.stage()
        if self.subdir:
            self.install_context.make_subdir(self.subdir)
        if self.method == "archive":
            self.install_context.move_from_staging(self.untar_dir, self.path_name)
        return True

    def __repr__(self) -> str:
        return f'GitHubInstallable({self.name}, {self.path_name})'


class GitLabInstallable(GitHubInstallable):
    def __init__(self, install_context, config):
        super().__init__(install_context, config)
        self.domainurl = self.config_get("domainurl", "https://gitlab.com")

    def get_archive_url(self):
        return f'{self.domainurl}/{self.repo}/-/archive/{self.target_name}/{self.reponame}-{self.target_name}.tar.gz'

    def __repr__(self) -> str:
        return f'GitLabInstallable({self.name}, {self.path_name})'


class BitbucketInstallable(GitHubInstallable):
    def __init__(self, install_context, config):
        super().__init__(install_context, config)
        self.domainurl = self.config_get("domainurl", "https://bitbucket.org")

    def get_archive_url(self):
        return f'{self.domainurl}/{self.repo}/downloads/{self.reponame}-{self.target_name}.tar.gz'

    def __repr__(self) -> str:
        return f'BitbucketInstallable({self.name}, {self.path_name})'


class S3TarballInstallable(Installable):
    def __init__(self, install_context: InstallationContext, config: Dict[str, Any]):
        super().__init__(install_context, config)
        self.subdir = self.config_get("subdir", "")
        last_context = self.context[-1]
        if self.subdir:
            default_s3_path_prefix = f'{self.subdir}-{last_context}-{self.target_name}'
            default_path_name = f'{self.subdir}/{last_context}-{self.target_name}'
            default_untar_dir = f'{last_context}-{self.target_name}'
        else:
            default_s3_path_prefix = f'{last_context}-{self.target_name}'
            default_path_name = f'{last_context}-{self.target_name}'
            default_untar_dir = default_path_name
        s3_path_prefix = self.config_get('s3_path_prefix', default_s3_path_prefix)
        self.path_name = self.config_get('path_name', default_path_name)
        self.untar_dir = self.config_get("untar_dir", default_untar_dir)
        compression = self.config_get('compression', 'xz')
        if compression == 'xz':
            self.s3_path = f'{s3_path_prefix}.tar.xz'
            self.decompress_flag = 'J'
        elif compression == 'gz':
            self.s3_path = f'{s3_path_prefix}.tar.gz'
            self.decompress_flag = 'z'
        elif compression == 'bz2':
            self.s3_path = f'{s3_path_prefix}.tar.bz2'
            self.decompress_flag = 'j'
        else:
            raise RuntimeError(f'Unknown compression {compression}')
        self.strip = self.config_get('strip', False)
        self._setup_check_exe(self.path_name)

    def stage(self) -> None:
        self.install_context.clean_staging()
        self.install_context.fetch_s3_and_pipe_to(self.s3_path, ['tar', f'{self.decompress_flag}xf', '-'])
        if self.strip:
            self.install_context.strip_exes(self.strip)

    def verify(self) -> bool:
        if not super().verify():
            return False
        self.stage()
        return self.install_context.compare_against_staging(self.untar_dir, self.path_name)

    def install(self) -> bool:
        if not super().install():
            return False
        self.stage()
        if self.subdir:
            self.install_context.make_subdir(self.subdir)
        elif self.path_name:
            self.install_context.make_subdir(self.path_name)

        self.install_context.move_from_staging(self.untar_dir, self.path_name)
        return True

    def __repr__(self) -> str:
        return f'S3TarballInstallable({self.name}, {self.path_name})'


class NightlyInstallable(Installable):
    def __init__(self, install_context: InstallationContext, config: Dict[str, Any]):
        super().__init__(install_context, config)
        self.subdir = self.config_get("subdir", "")
        self.strip = self.config_get('strip', False)
        compiler_name = self.config_get('compiler_name', f'{self.context[-1]}-{self.target_name}')
        current = s3_available_compilers()
        if compiler_name not in current:
            raise RuntimeError(f'Unable to find nightlies for {compiler_name}')
        most_recent = max(current[compiler_name])
        self.info(f'Most recent {compiler_name} is {most_recent}')
        self.s3_path = f'{compiler_name}-{most_recent}'
        self.path_name = os.path.join(self.subdir, f'{compiler_name}-{most_recent}')
        self.compiler_pattern = os.path.join(self.subdir, f'{compiler_name}-*')
        self.path_name_symlink = self.config_get('symlink', os.path.join(self.subdir, f'{compiler_name}'))
        self.num_to_keep = self.config_get('num_to_keep', 5)
        self._setup_check_exe(self.path_name)
        self._setup_check_link(self.s3_path, self.path_name_symlink)

    def stage(self) -> None:
        self.install_context.clean_staging()
        self.install_context.fetch_s3_and_pipe_to(f'{self.s3_path}.tar.xz', ['tar', 'Jxf', '-'])
        if self.strip:
            self.install_context.strip_exes(self.strip)

    def verify(self) -> bool:
        if not super().verify():
            return False
        self.stage()
        return self.install_context.compare_against_staging(self.s3_path, self.path_name)

    def should_install(self) -> bool:
        return True

    def install(self) -> bool:
        if not super().install():
            return False
        self.stage()

        # Do this first, and add one for the file we haven't yet installed... (then dry run works)
        num_to_keep = self.num_to_keep + 1
        all_versions = list(sorted(self.install_context.glob(self.compiler_pattern)))
        for to_remove in all_versions[:-num_to_keep]:
            self.install_context.remove_dir(to_remove)

        self.install_context.move_from_staging(self.s3_path, self.path_name)
        self.install_context.set_link(Path(self.s3_path), self.path_name_symlink)

        return True

    def __repr__(self) -> str:
        return f'NightlyInstallable({self.name}, {self.path_name})'


class TarballInstallable(Installable):
    def __init__(self, install_context: InstallationContext, config: Dict[str, Any]):
        super().__init__(install_context, config)
        self.install_path = self.config_get('dir')
        self.install_path_symlink = self.config_get('symlink', False)
        self.untar_path = self.config_get('untar_dir', self.install_path)
        if self.config_get('create_untar_dir', False):
            self.untar_to = self.untar_path
        else:
            self.untar_to = '.'
        self.url = self.config_get('url')
        if self.config_get('compression') == 'xz':
            decompress_flag = 'J'
        elif self.config_get('compression') == 'gz':
            decompress_flag = 'z'
        elif self.config_get('compression') == 'bz2':
            decompress_flag = 'j'
        else:
            raise RuntimeError(f'Unknown compression {self.config_get("compression")}')
        self.configure_command = command_config(self.config_get('configure_command', []))
        self.tar_cmd = ['tar', f'{decompress_flag}xf', '-']
        strip_components = self.config_get("strip_components", 0)
        if strip_components:
            self.tar_cmd += ['--strip-components', str(strip_components)]
        self.strip = self.config_get('strip', False)
        self._setup_check_exe(self.install_path)
        if self.install_path_symlink:
            self._setup_check_link(self.install_path, self.install_path_symlink)

    def stage(self) -> None:
        self.install_context.clean_staging()
        self.install_context.fetch_url_and_pipe_to(f'{self.url}', self.tar_cmd, self.untar_to)
        if self.configure_command:
            self.install_context.stage_command(self.configure_command)
        if self.strip:
            self.install_context.strip_exes(self.strip)
        if not (self.install_context.staging / self.untar_path).is_dir():
            raise RuntimeError(f"After unpacking, {self.untar_path} was not a directory")

    def verify(self) -> bool:
        if not super().verify():
            return False
        self.stage()
        return self.install_context.compare_against_staging(self.untar_path, self.install_path)

    def install(self) -> bool:
        if not super().install():
            return False
        self.stage()
        self.install_context.move_from_staging(self.untar_path, self.install_path)
        if self.install_path_symlink:
            self.install_context.set_link(self.install_path, self.install_path_symlink)
        return True

    def __repr__(self) -> str:
        return f'TarballInstallable({self.name}, {self.install_path})'


class ScriptInstallable(Installable):
    def __init__(self, install_context: InstallationContext, config: Dict[str, Any]):
        super().__init__(install_context, config)
        self.install_path = self.config_get('dir')
        self.install_path_symlink = self.config_get('symlink', False)
        self.fetch = self.config_get('fetch')
        self.script = self.config_get('script')
        self.strip = self.config_get('strip', False)
        self._setup_check_exe(self.install_path)
        if self.install_path_symlink:
            self._setup_check_link(self.install_path, self.install_path_symlink)

    def stage(self) -> None:
        self.install_context.clean_staging()
        for url in self.fetch:
            url, filename = url.split(' ')
            with (self.install_context.staging / filename).open('wb') as f:
                self.install_context.fetch_to(url, f)
            self.info(f'{url} -> {filename}')
        self.install_context.stage_command(['bash', '-c', self.script])
        if self.strip:
            self.install_context.strip_exes(self.strip)

    def verify(self) -> bool:
        if not super().verify():
            return False
        self.stage()
        return self.install_context.compare_against_staging(self.install_path)

    def install(self) -> bool:
        if not super().install():
            return False
        self.stage()
        self.install_context.move_from_staging(self.install_path)
        if self.install_path_symlink:
            self.install_context.set_link(self.install_path, self.install_path_symlink)
        return True

    def __repr__(self) -> str:
        return f'ScriptInstallable({self.name}, {self.install_path})'


def targets_from(node, enabled, base_config=None):
    if base_config is None:
        base_config = {}
    return _targets_from(node, enabled, [], "", base_config)


def is_list_of_strings(value: Any) -> bool:
    return isinstance(value, list) and all(isinstance(x, str) for x in value)


def is_value_type(value: Any) -> bool:
    return isinstance(value, str) \
           or isinstance(value, bool) \
           or isinstance(value, float) \
           or isinstance(value, int) \
           or is_list_of_strings(value)


def needs_expansion(target):
    for value in target.values():
        if is_list_of_strings(value):
            for v in value:
                if '{' in v:
                    return True
        elif isinstance(value, str):
            if '{' in value:
                return True
    return False


def _targets_from(node, enabled, context, name, base_config):
    if not node:
        return

    if isinstance(node, list):
        for child in node:
            for target in _targets_from(child, enabled, context, name, base_config):
                yield target
        return

    if not isinstance(node, dict):
        return

    if 'if' in node:
        condition = node['if']
        if condition not in enabled:
            return

    context = context[:]
    if name:
        context.append(name)
    base_config = dict(base_config)
    for key, value in node.items():
        if key != 'targets' and is_value_type(value):
            base_config[key] = value

    for child_name, child in node.items():
        for target in _targets_from(child, enabled, context, child_name, base_config):
            yield target

    if 'targets' in node:
        base_config['context'] = context
        for target in node['targets']:
            if isinstance(target, float):
                raise RuntimeError(f"Target {target} was parsed as a float. Enclose in quotes")
            if isinstance(target, str):
                target = {'name': target}
            target = ChainMap(target, base_config)
            iterations = 0
            while needs_expansion(target):
                iterations += 1
                if iterations > MAX_ITERS:
                    raise RuntimeError(f"Too many mutual references (in {'/'.join(context)})")
                for key, value in target.items():
                    try:
                        if is_list_of_strings(value):
                            target[key] = [x.format(**target) for x in value]
                        elif isinstance(value, str):
                            target[key] = value.format(**target)
                        elif isinstance(value, float):
                            target[key] = str(value)
                    except KeyError as ke:
                        raise RuntimeError(f"Unable to find key {ke} in {target[key]} (in {'/'.join(context)})")
            yield target


INSTALLER_TYPES = {
    'tarballs': TarballInstallable,
    's3tarballs': S3TarballInstallable,
    'nightly': NightlyInstallable,
    'script': ScriptInstallable,
    'github': GitHubInstallable,
    'gitlab': GitLabInstallable,
    'bitbucket': BitbucketInstallable,
}


def installers_for(install_context, nodes, enabled):
    for target in targets_from(nodes, enabled, {'staging': install_context.staging, 'now': datetime.now()}):
        assert 'type' in target
        target_type = target['type']
        if target_type not in INSTALLER_TYPES:
            raise RuntimeError(f'Unknown installer type {target_type}')
        installer_type = INSTALLER_TYPES[target_type]
        yield installer_type(install_context, target)<|MERGE_RESOLUTION|>--- conflicted
+++ resolved
@@ -238,21 +238,10 @@
         self.depends = self.config.get('depends', [])
         self.install_always = self.config.get('install_always', False)
         self._check_link = None
-<<<<<<< HEAD
         self.build_config = LibraryBuildConfig(config)
-=======
-        self.build_type = self.config_get("build_type", "")
-        self.build_fixed_arch = self.config_get("build_fixed_arch", "")
-        self.build_fixed_stdlib = self.config_get("build_fixed_stdlib", "")
-        self.lib_type = self.config_get("lib_type", "static")
-        self.url = "None"
-        self.description = ""
-        self.prebuildscript = self.config_get("prebuildscript", [])
-        self.extra_cmake_arg = self.config_get("extra_cmake_arg", [])
         self.check_env = {}
         self.check_file = None
         self.check_call = []
->>>>>>> 06a5e883
 
     def _setup_check_exe(self, path_name: str) -> None:
         self.check_env = dict([x.replace('%PATH%', path_name).split('=', 1) for x in self.config_get('check_env', [])])
@@ -326,24 +315,6 @@
             raise RuntimeError(f"Missing required key '{config_key}' in {self.name}")
         return self.config.get(config_key, default)
 
-<<<<<<< HEAD
-    def build(self, buildfor):
-        if not self.is_library:
-            raise RuntimeError('Nothing to build')
-
-        if self.build_config.build_type == "":
-            raise RuntimeError('No build_type')
-
-        sourcefolder = os.path.join(self.install_context.destination, self.path_name)
-        builder = LibraryBuilder(logger, self.language, self.context[-1], self.target_name, sourcefolder, self.install_context, self.build_config)
-
-        if self.build_config.build_type == "cmake":
-            return builder.makebuild(buildfor)
-        elif self.build_config.build_type == "make":
-            return builder.makebuild(buildfor)
-        else:
-            raise RuntimeError('Unsupported build_type')
-=======
     def __repr__(self) -> str:
         return f'Installable({self.name})'
 
@@ -353,7 +324,22 @@
             (int(num) if num else 0, non) for num, non in re.findall(r'([0-9]+)|([^0-9]+)', self.target_name)
         ]
 
->>>>>>> 06a5e883
+    def build(self, buildfor):
+        if not self.is_library:
+            raise RuntimeError('Nothing to build')
+
+        if self.build_config.build_type == "":
+            raise RuntimeError('No build_type')
+
+        sourcefolder = os.path.join(self.install_context.destination, self.path_name)
+        builder = LibraryBuilder(logger, self.language, self.context[-1], self.target_name, sourcefolder, self.install_context, self.build_config)
+
+        if self.build_config.build_type == "cmake":
+            return builder.makebuild(buildfor)
+        elif self.build_config.build_type == "make":
+            return builder.makebuild(buildfor)
+        else:
+            raise RuntimeError('Unsupported build_type')
 
 def command_config(config: Union[List[str], str]) -> List[str]:
     if isinstance(config, str):
