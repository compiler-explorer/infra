--- conflicted
+++ resolved
@@ -10,10 +10,7 @@
 import tempfile
 from dataclasses import dataclass
 from pathlib import Path
-<<<<<<< HEAD
-from typing import TYPE_CHECKING, Dict, List, Set, Tuple
-=======
->>>>>>> dfd72b2d
+from typing import TYPE_CHECKING
 
 if TYPE_CHECKING:
     from lib.installable.installable import Installable
@@ -528,8 +525,7 @@
     return cefs_image_path, is_already_consolidated
 
 
-<<<<<<< HEAD
-def describe_cefs_image(hash_value: str, cefs_mount_point: Path = Path("/cefs")) -> List[str]:
+def describe_cefs_image(hash_value: str, cefs_mount_point: Path = Path("/cefs")) -> list[str]:
     """Get top-level entries from a CEFS image by triggering autofs mount.
 
     Args:
@@ -539,7 +535,7 @@
     Returns:
         List of top-level entry names in the CEFS image
     """
-    cefs_path = get_cefs_mount_path(cefs_mount_point, hash_value)
+    cefs_path = get_cefs_mount_path(cefs_mount_point, Path(hash_value))
     try:
         # This will trigger autofs mount
         entries = list(cefs_path.iterdir())
@@ -561,10 +557,10 @@
         """
         self.nfs_dir = nfs_dir
         self.cefs_image_dir = cefs_image_dir
-        self.referenced_hashes: Set[str] = set()  # All CEFS hashes referenced by symlinks
-        self.all_cefs_images: Dict[str, Path] = {}  # hash -> image_path
-
-    def scan_installables(self, installables: List["Installable"]) -> None:
+        self.referenced_hashes: set[str] = set()  # All CEFS hashes referenced by symlinks
+        self.all_cefs_images: dict[str, Path] = {}  # hash -> image_path
+
+    def scan_installables(self, installables: list[Installable]) -> None:
         """Scan all installables and their .bak versions for CEFS references.
 
         Args:
@@ -612,7 +608,7 @@
                     hash_value = image_file.stem
                     self.all_cefs_images[hash_value] = image_file
 
-    def find_unreferenced_images(self) -> List[Path]:
+    def find_unreferenced_images(self) -> list[Path]:
         """Find all CEFS images that are not referenced by any symlink.
 
         Returns:
@@ -624,7 +620,7 @@
                 unreferenced.append(image_path)
         return unreferenced
 
-    def get_summary(self) -> Dict[str, int]:
+    def get_summary(self) -> dict[str, int]:
         """Get summary statistics for reporting.
 
         Returns:
@@ -645,7 +641,8 @@
             "unreferenced_images": len(unreferenced_images),
             "space_to_reclaim": space_to_reclaim,
         }
-=======
+
+
 def get_extraction_path_from_symlink(symlink_target: Path) -> Path:
     """Determine what to extract from a CEFS image based on symlink target.
 
@@ -662,5 +659,4 @@
         return Path(".")
 
     relative_parts = parts[4:]
-    return Path(*relative_parts)
->>>>>>> dfd72b2d
+    return Path(*relative_parts)