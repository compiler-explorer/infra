#!/usr/bin/env python3
"""CEFS (Compiler Explorer FileSystem) v2 utility functions."""

from __future__ import annotations

import datetime
import hashlib
import logging
import os
import shutil
import tempfile
<<<<<<< HEAD
from dataclasses import dataclass, field
from pathlib import Path
from typing import TYPE_CHECKING
=======
from concurrent.futures import ProcessPoolExecutor, as_completed
from dataclasses import dataclass
from pathlib import Path
from typing import Any
>>>>>>> 9b08db54

import yaml

if TYPE_CHECKING:
    from lib.installable.installable import Installable
import humanfriendly

from .cefs_manifest import (
    generate_cefs_filename,
    read_manifest_from_alongside,
    write_manifest_inprogress,
)
from .config import SquashfsConfig
from .squashfs import create_squashfs_image, extract_squashfs_image

_LOGGER = logging.getLogger(__name__)


@dataclass(frozen=True)
class CEFSPaths:
    """Container for CEFS image path and mount path."""

    image_path: Path
    mount_path: Path


def get_cefs_image_path(image_dir: Path, filename: str) -> Path:
    """Get the full CEFS image path for a given filename.

    Args:
        image_dir: Base image directory (e.g., Path("/efs/cefs-images"))
        filename: Complete filename with descriptive suffix

    Returns:
        Full path to the CEFS image file (e.g., /efs/cefs-images/a1/a1b2c3d4....sqfs)
    """
    return image_dir / filename[:2] / filename


def get_cefs_mount_path(mount_point: Path, filename: str) -> Path:
    """Get the full CEFS mount target path for a given hash.

    Args:
        mount_point: Base mount point (e.g., Path("/cefs"))
        filename: Complete filename with descriptive suffix

    Returns:
        Full path to the CEFS mount target (e.g., /cefs/a1/a1b2c3d4...)
    """
    return mount_point / filename[:2] / Path(filename).with_suffix("")


def get_cefs_paths(image_dir: Path, mount_point: Path, filename: str) -> CEFSPaths:
    """Get both CEFS image path and mount path for a given filename.

    Args:
        image_dir: Base image directory (e.g., Path("/efs/cefs-images"))
        mount_point: Base mount point (e.g., Path("/cefs"))
        filename: Complete filename with descriptive suffix

    Returns:
        CEFSPaths containing both image_path and mount_path
    """
    return CEFSPaths(
        image_path=get_cefs_image_path(image_dir, filename),
        mount_path=get_cefs_mount_path(mount_point, filename),
    )


def calculate_squashfs_hash(squashfs_path: Path) -> str:
    """Calculate SHA256 hash of squashfs image using Python hashlib."""
    sha256_hash = hashlib.sha256()
    file_size = squashfs_path.stat().st_size
    _LOGGER.debug("Calculating hash for %s (size: %d bytes)", squashfs_path, file_size)
    with open(squashfs_path, "rb") as f:
        for chunk in iter(lambda: f.read(16 * 1024 * 1024), b""):
            sha256_hash.update(chunk)
    full_hash = sha256_hash.hexdigest()
    truncated_hash = full_hash[:24]
    _LOGGER.debug("Hash for %s: full=%s, truncated=%s", squashfs_path, full_hash, truncated_hash)
    return truncated_hash


def get_cefs_filename_for_image(squashfs_path: Path, operation: str, path: Path | None = None) -> str:
    """Generate CEFS filename by calculating hash and adding suffix.

    Combines hash calculation and filename generation into a single operation.

    Args:
        squashfs_path: Path to squashfs image to hash
        operation: Operation type ("install", "convert", "consolidate")
        path: Optional path for suffix generation

    Returns:
        Generated filename with hash and descriptive suffix

    Raises:
        OSError: If unable to read the squashfs file
    """
    hash_value = calculate_squashfs_hash(squashfs_path)
    return generate_cefs_filename(hash_value, operation, path)


def detect_nfs_state(nfs_path: Path) -> str:
    """Detect current state: 'symlink', 'directory', or 'missing'."""
    if nfs_path.is_symlink():
        return "symlink"
    elif nfs_path.exists():
        return "directory"
    else:
        return "missing"


def validate_cefs_mount_point(mount_point: Path) -> bool:
    """Validate that CEFS mount point is accessible.

    Args:
        mount_point: CEFS mount point path (e.g., Path("/cefs"))

    Returns:
        True if mount point is accessible, False otherwise
    """
    mount_path = mount_point

    if not mount_path.exists():
        _LOGGER.error("CEFS mount point does not exist: %s", mount_point)
        return False

    if not mount_path.is_dir():
        _LOGGER.error("CEFS mount point is not a directory: %s", mount_point)
        return False

    # Try to access the mount point (this will trigger autofs if configured)
    try:
        list(mount_path.iterdir())
        return True
    except PermissionError:
        _LOGGER.error("No permission to access CEFS mount point: %s", mount_point)
        return False
    except OSError as e:
        _LOGGER.error("Cannot access CEFS mount point %s: %s", mount_point, e)
        return False


def get_directory_size(directory: Path) -> int:
    """Calculate total size of a directory tree in bytes.

    Args:
        directory: Directory to measure

    Returns:
        Total size in bytes
    """
    total_size = 0
    try:
        for item in directory.rglob("*"):
            if item.is_file() and not item.is_symlink():
                total_size += item.stat().st_size
    except OSError as e:
        _LOGGER.warning("Error calculating directory size for %s: %s", directory, e)
    return total_size


def copy_to_cefs_atomically(source_path: Path, cefs_image_path: Path) -> None:
    """Copy a file to CEFS images directory using atomic rename.

    Creates a uniquely named temp file and atomically renames it to ensure
    we never have truncated .sqfs files in the CEFS directory.

    Args:
        source_path: Source squashfs image to copy
        cefs_image_path: Target path in CEFS images directory

    Raises:
        Exception: If copy fails (temp file is cleaned up)
    """
    _LOGGER.info("Copying %s to %s", source_path, cefs_image_path)
    cefs_image_path.parent.mkdir(parents=True, exist_ok=True)

    # SAFETY: Create uniquely named temp file in same directory for atomic rename
    # This ensures that partially copied files never have the .sqfs extension
    # and thus can never be mistaken for complete images by GC or other operations
    with tempfile.NamedTemporaryFile(
        dir=cefs_image_path.parent, suffix=".tmp", prefix="cefs_", delete=False
    ) as temp_file:
        temp_path = Path(temp_file.name)
        with open(source_path, "rb") as source_file:
            shutil.copyfileobj(source_file, temp_file, length=1024 * 1024)
    try:
        # Atomic rename - only complete files get .sqfs extension
        # On Linux, rename() is atomic within the same filesystem
        temp_path.replace(cefs_image_path)
    except Exception:
        # Clean up temp file on any failure
        temp_path.unlink(missing_ok=True)
        raise


def deploy_to_cefs_with_manifest(source_path: Path, cefs_image_path: Path, manifest: dict) -> None:
    """Deploy an image to CEFS with its manifest.

    Uses .yaml.inprogress pattern to prevent race conditions:
    1. Copy squashfs image atomically
    2. Write manifest as .yaml.inprogress (operation incomplete)
    3. Caller creates symlinks
    4. Caller must call finalize_manifest() after symlinks are created

    Args:
        source_path: Source squashfs image to deploy
        cefs_image_path: Target path in CEFS images directory
        manifest: Manifest dictionary to write alongside the image

    Raises:
        Exception: If deployment fails (all files are cleaned up)
    """
    copy_to_cefs_atomically(source_path, cefs_image_path)
    write_manifest_inprogress(manifest, cefs_image_path)


def backup_and_symlink(nfs_path: Path, cefs_target: Path, dry_run: bool, defer_cleanup: bool) -> None:
    """Backup NFS directory and create CEFS symlink with rollback on failure.

    Args:
        nfs_path: Path to the NFS directory to backup and replace with symlink
        cefs_target: Target path for the CEFS symlink
        dry_run: If True, only log what would be done
        defer_cleanup: If True, rename old .bak to .DELETE_ME_<timestamp> instead of deleting
    """
    import datetime

    backup_path = nfs_path.with_name(nfs_path.name + ".bak")

    if dry_run:
        _LOGGER.info("Would backup %s to %s", nfs_path, backup_path)
        _LOGGER.info("Would create symlink %s -> %s", nfs_path, cefs_target)
        return

    try:
        # Handle old backup if it exists
        if backup_path.exists():
            if defer_cleanup:
                # Rename to .DELETE_ME_<timestamp> for later cleanup
                timestamp = datetime.datetime.now().strftime("%Y%m%d_%H%M%S")
                delete_me_path = nfs_path.with_name(f"{nfs_path.name}.DELETE_ME_{timestamp}")
                backup_path.rename(delete_me_path)
                _LOGGER.info("Renamed old backup %s to %s for deferred cleanup", backup_path, delete_me_path)
            else:
                # Original behavior: delete immediately
                if backup_path.is_dir():
                    shutil.rmtree(backup_path)
                else:
                    backup_path.unlink()

        # Backup current directory (or symlink) if it exists. Follow symlinks=False here to account for broken symlinks
        if nfs_path.exists(follow_symlinks=False):
            nfs_path.rename(backup_path)
            _LOGGER.info("Backed up %s to %s", nfs_path, backup_path)

        # Create symlink
        nfs_path.symlink_to(cefs_target, target_is_directory=True)
        _LOGGER.info("Created symlink %s -> %s", nfs_path, cefs_target)

    except OSError as e:
        # Rollback on failure
        if backup_path.exists():
            nfs_path.unlink(missing_ok=True)
            backup_path.rename(nfs_path)
            _LOGGER.error("Rollback: restored %s from backup", nfs_path)
        raise RuntimeError(f"Failed to create symlink: {e}") from e


def check_temp_space_available(temp_dir: Path, required_bytes: int) -> bool:
    """Check if temp directory has enough space for consolidation.

    Args:
        temp_dir: Directory to check space for
        required_bytes: Required space in bytes

    Returns:
        True if enough space is available
    """
    try:
        stat = os.statvfs(temp_dir)
        available_bytes = stat.f_bavail * stat.f_frsize
        _LOGGER.debug("Available space: %d bytes, required: %d bytes", available_bytes, required_bytes)
        return available_bytes >= required_bytes
    except OSError as e:
        _LOGGER.error("Failed to check disk space for %s: %s", temp_dir, e)
        return False


def snapshot_symlink_targets(symlink_paths: list[Path]) -> dict[Path, Path]:
    """Snapshot current symlink targets for race condition detection.

    Args:
        symlink_paths: List of symlink paths to snapshot

    Returns:
        Dictionary mapping symlink path to current target
    """
    snapshot = {}
    for symlink_path in symlink_paths:
        try:
            if symlink_path.is_symlink():
                snapshot[symlink_path] = symlink_path.readlink()
                _LOGGER.debug("Snapshotted %s -> %s", symlink_path, snapshot[symlink_path])
        except OSError as e:
            _LOGGER.warning("Failed to read symlink %s: %s", symlink_path, e)
    return snapshot


def verify_symlinks_unchanged(snapshot: dict[Path, Path]) -> tuple[list[Path], list[Path]]:
    """Verify symlinks haven't changed since snapshot.

    Args:
        snapshot: Dictionary of symlink path to expected target

    Returns:
        Tuple of (unchanged_symlinks, changed_symlinks)
    """
    unchanged = []
    changed = []

    for symlink_path, expected_target in snapshot.items():
        try:
            if symlink_path.is_symlink():
                current_target = symlink_path.readlink()
                if current_target == expected_target:
                    unchanged.append(symlink_path)
                else:
                    changed.append(symlink_path)
                    _LOGGER.warning(
                        "Symlink changed during consolidation: %s (was: %s, now: %s)",
                        symlink_path,
                        expected_target,
                        current_target,
                    )
            else:
                changed.append(symlink_path)
                _LOGGER.warning("Symlink no longer exists: %s", symlink_path)
        except OSError as e:
            changed.append(symlink_path)
            _LOGGER.warning("Failed to read symlink %s: %s", symlink_path, e)

    return unchanged, changed


def _extract_single_squashfs(args: tuple[str, str, str, str | None, str, str]) -> dict[str, Any]:
    """Worker function to extract a single squashfs image.

    Args are serialized as strings for pickling:
        unsquashfs_path, squashfs_path, subdir_path, extraction_path, subdir_name, nfs_path

    Returns:
        Dictionary with extraction metrics and status
    """
    # Set up logging for worker process
    logger = logging.getLogger(__name__)

    # Unpack and convert arguments back from strings
    unsquashfs_path, squashfs_path_str, subdir_path_str, extraction_path_str, subdir_name, nfs_path_str = args

    squashfs_path = Path(squashfs_path_str)
    subdir_path = Path(subdir_path_str)
    extraction_path = Path(extraction_path_str) if extraction_path_str else None

    # Create minimal config for extraction
    config = SquashfsConfig(
        mksquashfs_path="",  # Not needed for extraction
        unsquashfs_path=unsquashfs_path,
        compression="",  # Not needed for extraction
        compression_level=0,  # Not needed for extraction
    )

    try:
        compressed_size = squashfs_path.stat().st_size

        logger.info(
            "Extracting %s (%s) from %s to %s",
            squashfs_path,
            humanfriendly.format_size(compressed_size, binary=True),
            extraction_path,
            subdir_path,
        )

        extract_squashfs_image(config, squashfs_path, subdir_path, extraction_path)

        # Measure extracted size - need to reimplement get_directory_size here
        total_size = 0
        try:
            for item in subdir_path.rglob("*"):
                if item.is_file() and not item.is_symlink():
                    total_size += item.stat().st_size
        except OSError as e:
            logger.warning("Error calculating directory size for %s: %s", subdir_path, e)
        extracted_size = total_size

        compression_ratio = extracted_size / compressed_size if compressed_size > 0 else 0

        logger.info(
            "Extracted %s -> %s (%.1fx compression)",
            humanfriendly.format_size(compressed_size, binary=True),
            humanfriendly.format_size(extracted_size, binary=True),
            compression_ratio,
        )

        return {
            "success": True,
            "nfs_path": nfs_path_str,
            "subdir_name": subdir_name,
            "compressed_size": compressed_size,
            "extracted_size": extracted_size,
            "compression_ratio": compression_ratio,
        }
    except Exception as e:
        logger.error("Failed to extract %s: %s", squashfs_path, e)
        return {
            "success": False,
            "nfs_path": nfs_path_str,
            "subdir_name": subdir_name,
            "error": str(e),
        }


def create_consolidated_image(
    squashfs_config: SquashfsConfig,
    items: list[tuple[Path, Path, str, Path]],
    temp_dir: Path,
    output_path: Path,
    max_parallel_extractions: int | None = None,
) -> None:
    """Create a consolidated squashfs image from multiple CEFS items.

    Args:
        squashfs_config: SquashFsConfig object with tool paths and settings
        items: List of (nfs_path, squashfs_path, subdirectory_name, extraction_path) tuples
        temp_dir: Temporary directory for extraction
        output_path: Path for the consolidated squashfs image
        max_parallel_extractions: Maximum number of parallel extractions (default: CPU count)

    Raises:
        RuntimeError: If consolidation fails
    """
    extraction_dir = temp_dir / "extract"
    extraction_dir.mkdir(parents=True, exist_ok=True)

    # Determine number of workers
    if max_parallel_extractions is None:
        max_parallel_extractions = os.cpu_count() or 1
    num_workers = min(max_parallel_extractions, len(items))

    _LOGGER.info("Starting parallel extraction with %d workers for %d items", num_workers, len(items))

    try:
        # Prepare extraction tasks (serialize paths as strings for pickling)
        extraction_tasks = []
        for nfs_path, squashfs_path, subdir_name, extraction_path in items:
            subdir_path = extraction_dir / subdir_name
            args = (
                squashfs_config.unsquashfs_path,
                str(squashfs_path),
                str(subdir_path),
                str(extraction_path) if extraction_path else None,
                subdir_name,
                str(nfs_path),
            )
            extraction_tasks.append(args)

        # Extract squashfs images in parallel
        total_compressed_size = 0
        total_extracted_size = 0
        failed_extractions = []

        with ProcessPoolExecutor(max_workers=num_workers) as executor:
            # Submit all extraction tasks
            future_to_args = {executor.submit(_extract_single_squashfs, args): args for args in extraction_tasks}

            # Process results as they complete
            completed = 0
            for future in as_completed(future_to_args):
                completed += 1
                result = future.result()

                if result["success"]:
                    total_compressed_size += result["compressed_size"]
                    total_extracted_size += result["extracted_size"]
                    _LOGGER.info(
                        "[%d/%d] Completed extraction of %s",
                        completed,
                        len(items),
                        result["subdir_name"],
                    )
                else:
                    failed_extractions.append(result)
                    _LOGGER.error(
                        "[%d/%d] Failed to extract %s: %s",
                        completed,
                        len(items),
                        result["subdir_name"],
                        result.get("error", "Unknown error"),
                    )

        # Check for failures
        if failed_extractions:
            raise RuntimeError(
                f"Failed to extract {len(failed_extractions)} of {len(items)} squashfs images: "
                + ", ".join(f["subdir_name"] for f in failed_extractions)
            )

        # Log total extraction summary
        total_compression_ratio = total_extracted_size / total_compressed_size if total_compressed_size > 0 else 0
        _LOGGER.info(
            "Total extraction: %s -> %s (%.1fx compression)",
            humanfriendly.format_size(total_compressed_size, binary=True),
            humanfriendly.format_size(total_extracted_size, binary=True),
            total_compression_ratio,
        )

        # Create consolidated squashfs image
        _LOGGER.info("Creating consolidated squashfs image at %s", output_path)
        create_squashfs_image(squashfs_config, extraction_dir, output_path)

        # Log final consolidation compression ratio
        consolidated_size = output_path.stat().st_size
        final_compression_ratio = total_extracted_size / consolidated_size if consolidated_size > 0 else 0

        # Calculate space savings vs original and total compression
        space_savings_ratio = total_compressed_size / consolidated_size if consolidated_size > 0 else 0
        total_compression_ratio = total_extracted_size / consolidated_size if consolidated_size > 0 else 0

        _LOGGER.info("Consolidation complete:")
        _LOGGER.info(
            "  Final image: %s (%.1fx compression of extracted data)",
            humanfriendly.format_size(consolidated_size, binary=True),
            final_compression_ratio,
        )
        _LOGGER.info(
            "  Space comparison: %s -> %s (%.1fx space savings)",
            humanfriendly.format_size(total_compressed_size, binary=True),
            humanfriendly.format_size(consolidated_size, binary=True),
            space_savings_ratio,
        )
        _LOGGER.info(
            "  Total compression: %s -> %s (%.1fx overall compression)",
            humanfriendly.format_size(total_extracted_size, binary=True),
            humanfriendly.format_size(consolidated_size, binary=True),
            total_compression_ratio,
        )

    finally:
        # Clean up extraction directory
        if extraction_dir.exists():
            shutil.rmtree(extraction_dir)
            _LOGGER.debug("Cleaned up extraction directory: %s", extraction_dir)


def update_symlinks_for_consolidation(
    unchanged_symlinks: list[Path],
    consolidated_filename: str,
    mount_point: Path,
    subdir_mapping: dict[Path, str],
    defer_cleanup: bool,
) -> None:
    """Update symlinks to point to consolidated CEFS mount.

    Args:
        unchanged_symlinks: List of symlinks that are safe to update
        consolidated_filename: Filename of the consolidated image (e.g., HASH_consolidated.sqfs)
        mount_point: CEFS mount point
        subdir_mapping: Mapping of nfs_path to subdirectory name in consolidated image
        defer_cleanup: If True, rename old .bak to .DELETE_ME_<timestamp> instead of deleting

    Raises:
        RuntimeError: If symlink update fails
    """
    for symlink_path in unchanged_symlinks:
        if symlink_path not in subdir_mapping:
            _LOGGER.warning("No subdirectory mapping for %s, skipping", symlink_path)
            continue

        subdir_name = subdir_mapping[symlink_path]
        # New target: /cefs/XX/HASH_consolidated/subdir_name
        new_target = get_cefs_mount_path(mount_point, consolidated_filename) / subdir_name

        try:
            backup_and_symlink(symlink_path, new_target, dry_run=False, defer_cleanup=defer_cleanup)
            _LOGGER.info("Updated symlink %s -> %s", symlink_path, new_target)
        except RuntimeError as e:
            raise RuntimeError(f"Failed to update symlink {symlink_path}: {e}") from e


def parse_cefs_target(cefs_target: Path, cefs_image_dir: Path) -> tuple[Path, bool]:
    """Parse CEFS symlink target and return image path and consolidation status.

    Args:
        cefs_target: The symlink target (e.g., /cefs/XX/HASH or /cefs/XX/HASH/subdir)
        cefs_image_dir: Base directory for CEFS images (e.g., /efs/cefs-images)

    Returns:
        Tuple of (cefs_image_path, is_already_consolidated)

    Raises:
        ValueError: If the CEFS target format is invalid

    Examples:
        >>> parse_cefs_target(Path("/cefs/9d/9da642f654bc890a12345678"), Path("/efs/cefs-images"))
        (Path("/efs/cefs-images/9d/9da642f654bc890a12345678_gcc.sqfs"), False)

        >>> parse_cefs_target(Path("/cefs/ab/abcdef1234567890abcdef12/gcc-4.5"), Path("/efs/cefs-images"))
        (Path("/efs/cefs-images/ab/abcdef1234567890abcdef12_consolidated.sqfs"), True)
    """
    parts = cefs_target.parts
    # Expected: ('', 'cefs', 'XX', 'HASH', ...) for /cefs/XX/HASH/...

    if len(parts) < 4:  # Need at least '', 'cefs', 'XX', 'HASH'
        raise ValueError(f"Invalid CEFS target format: {cefs_target}")

    if parts[1] != "cefs":
        raise ValueError(f"CEFS target must start with /cefs: {cefs_target}")

    hash_prefix = parts[2]  # XX
    hash = parts[3]  # 24-char hash

    image_dir_subdir = cefs_image_dir / hash_prefix
    matching_files = list(image_dir_subdir.glob(f"{hash}*.sqfs"))

    if not matching_files:
        raise ValueError(f"No CEFS image found for hash {hash} in {image_dir_subdir}")

    cefs_image_path = matching_files[0]

    # If there are more parts after the hash, it's already consolidated
    is_already_consolidated = len(parts) > 4

    return cefs_image_path, is_already_consolidated


def describe_cefs_image(filename: str, cefs_mount_point: Path) -> list[str]:
    """Get top-level entries from a CEFS image by triggering autofs mount.

    Args:
        filename: The CEFS hash filename to describe
        cefs_mount_point: Base CEFS mount point

    Returns:
        List of top-level entry names in the CEFS image
    """
    cefs_path = get_cefs_mount_path(cefs_mount_point, filename)
    try:
        return [entry.name for entry in cefs_path.iterdir()]
    except OSError as e:
        _LOGGER.warning("Could not list contents of %s: %s", cefs_path, e)
        return []


class CEFSState:
    """Track CEFS images and their references for garbage collection using manifests."""

    def __init__(self, nfs_dir: Path, cefs_image_dir: Path):
        """Initialize CEFS state tracker.

        Args:
            nfs_dir: Base NFS directory (e.g., /opt/compiler-explorer)
            cefs_image_dir: CEFS images directory (e.g., /efs/cefs-images)
        """
        self.nfs_dir = nfs_dir
        self.cefs_image_dir = cefs_image_dir
        self.all_cefs_images: dict[str, Path] = {}  # filename_stem -> image_path
        self.image_references: dict[str, list[Path]] = {}  # filename_stem -> list of expected symlink destinations
        self.referenced_images: set[str] = set()  # Set of filename_stems that have valid symlinks
        self.inprogress_images: list[Path] = []  # List of .yaml.inprogress files found
        self.broken_images: list[Path] = []  # Images without .yaml or .yaml.inprogress

    def scan_cefs_images_with_manifests(self) -> None:
        """Scan all CEFS images and read their manifests to determine expected references.

        CRITICAL: Images with .yaml.inprogress manifests are tracked but NEVER eligible for GC.
        """
        if not self.cefs_image_dir.exists():
            _LOGGER.warning("CEFS images directory does not exist: %s", self.cefs_image_dir)
            return

        for subdir in self.cefs_image_dir.iterdir():
            if subdir.is_dir():
                # First check for .yaml.inprogress files (incomplete operations)
                for inprogress_file in subdir.glob("*.yaml.inprogress"):
                    self.inprogress_images.append(inprogress_file)
                    _LOGGER.warning("Found in-progress manifest: %s", inprogress_file)

                for image_file in subdir.glob("*.sqfs"):
                    # Store by filename stem (includes hash and suffix)
                    filename_stem = image_file.stem

                    # SAFETY: Check if this image has an .yaml.inprogress file indicating incomplete operation
                    # This prevents deletion of images that are being installed/converted/consolidated
                    # even if the operation is taking a long time or has failed partway through
                    inprogress_path = Path(str(image_file.with_suffix(".yaml")) + ".inprogress")
                    if inprogress_path.exists():
                        # Skip this image - it has an incomplete operation
                        _LOGGER.info("Skipping image with in-progress operation: %s", image_file)
                        # Mark it as referenced so it won't be deleted
                        self.referenced_images.add(filename_stem)
                        continue

                    # Check for .yaml manifest
                    manifest_path = image_file.with_suffix(".yaml")
                    if not manifest_path.exists():
                        # No .yaml and no .yaml.inprogress - this is a broken image
                        self.broken_images.append(image_file)
                        _LOGGER.error(
                            "BROKEN IMAGE: %s has no manifest or inprogress marker - needs investigation", image_file
                        )
                        # Do NOT add to all_cefs_images or image_references
                        continue

                    self.all_cefs_images[filename_stem] = image_file

                    # Try to read manifest to get expected destinations
                    try:
                        manifest = read_manifest_from_alongside(image_file)
                        if manifest and "contents" in manifest:
                            destinations = []
                            for content in manifest["contents"]:
                                if "destination" in content:
                                    dest_path = Path(content["destination"])
                                    destinations.append(dest_path)
                            self.image_references[filename_stem] = destinations
                            _LOGGER.debug("Image %s expects %d symlinks", filename_stem, len(destinations))
                        else:
                            # Manifest exists but has no contents or is malformed
                            self.image_references[filename_stem] = []
                            _LOGGER.warning("Manifest for %s has no contents", filename_stem)
                    except Exception as e:
                        _LOGGER.warning("Failed to read manifest for %s: %s", image_file, e)
                        self.image_references[filename_stem] = []

    def check_symlink_references(self) -> None:
        """Check if expected symlinks exist and point to the correct CEFS images."""
        for filename_stem, expected_destinations in self.image_references.items():
            if not expected_destinations:
                # Image has empty manifest - this is an error condition
                _LOGGER.warning("Image %s has empty manifest - skipping reference check", filename_stem)
                continue

            # Check if any expected symlink points to this image
            for dest_path in expected_destinations:
                if self._check_symlink_points_to_image(dest_path, filename_stem):
                    self.referenced_images.add(filename_stem)
                    break  # At least one valid reference found

    def _check_symlink_points_to_image(self, dest_path: Path, filename_stem: str) -> bool:
        """Check if a symlink at dest_path points to the given CEFS image.

        CRITICAL: Also checks .bak symlinks to protect rollback capability.

        Args:
            dest_path: Expected destination path for symlink
            filename_stem: The filename stem (hash + suffix) of the CEFS image

        Returns:
            True if symlink exists and points to this image (either main or .bak)
        """
        full_path = dest_path if dest_path.is_absolute() else self.nfs_dir / dest_path.relative_to(Path("/"))

        # Check main symlink
        if self._check_single_symlink(full_path, filename_stem):
            return True

        # CRITICAL: Also check .bak symlink to protect rollback capability
        # Users rely on 'ce cefs rollback' which swaps .bak with main symlink
        # If we deleted the image referenced by .bak, rollback would fail catastrophically
        bak_path = full_path.with_name(full_path.name + ".bak")
        if self._check_single_symlink(bak_path, filename_stem):
            _LOGGER.debug("Found reference via .bak symlink: %s", bak_path)
            return True

        return False

    def _check_single_symlink(self, symlink_path: Path, filename_stem: str) -> bool:
        """Check if a single symlink points to the given CEFS image.

        Args:
            symlink_path: Path to check
            filename_stem: The filename stem (hash + suffix) of the CEFS image

        Returns:
            True if symlink exists and points to this image
        """
        if symlink_path.is_symlink():
            try:
                target = symlink_path.readlink()
                if str(target).startswith("/cefs/"):
                    # Extract the hash/filename from the symlink target
                    # Format: /cefs/XX/HASH_suffix or /cefs/XX/HASH_suffix/subdir
                    parts = str(target).split("/")
                    if len(parts) >= 4:
                        # The filename part is at index 3
                        target_filename = parts[3]
                        # Check if this matches our image's filename stem
                        if target_filename == filename_stem:
                            _LOGGER.debug("Found valid symlink: %s -> %s", symlink_path, target)
                            return True
            except OSError as e:
                _LOGGER.debug("Could not read symlink %s: %s", symlink_path, e)
        return False

    def is_image_referenced(self, filename_stem: str) -> bool:
        """Check if an image is referenced by any symlink.

        Args:
            filename_stem: The image filename stem

        Returns:
            True if any symlink references this image

        Raises:
            ValueError: If image has no manifest data (shouldn't happen for valid images)
        """
        if filename_stem not in self.image_references:
            # This is an error - all valid images should have manifest data
            raise ValueError(f"Image {filename_stem} has no manifest data - this should not happen")

        for dest_path in self.image_references[filename_stem]:
            if self._check_symlink_points_to_image(dest_path, filename_stem):
                return True
        return False

    def scan_installables(self, installables: list[Installable]) -> None:
        """Legacy method kept for compatibility - now just logs a warning.

        The new implementation uses manifests instead of scanning installables.
        """
        _LOGGER.warning("scan_installables called but manifest-based GC doesn't use it")

    def find_unreferenced_images(self) -> list[Path]:
        """Find all CEFS images that are not referenced by any symlink.

        Returns:
            List of Path objects for unreferenced CEFS images
        """
        unreferenced = []
        for filename_stem, image_path in self.all_cefs_images.items():
            if filename_stem not in self.referenced_images:
                unreferenced.append(image_path)
        return unreferenced

    def get_summary(self) -> GCSummary:
        """Get summary statistics for reporting.

        Returns:
            GCSummary with statistics
        """
        unreferenced_images = self.find_unreferenced_images()
        space_to_reclaim = 0

        for image_path in unreferenced_images:
            try:
                space_to_reclaim += image_path.stat().st_size
            except OSError:
                _LOGGER.warning("Could not stat unreferenced image: %s", image_path)

        return GCSummary(
            total_images=len(self.all_cefs_images),
            referenced_images=len(self.referenced_images),
            unreferenced_images=len(unreferenced_images),
            space_to_reclaim=space_to_reclaim,
        )


def get_extraction_path_from_symlink(symlink_target: Path) -> Path:
    """Determine what to extract from a CEFS image based on symlink target.

    Returns the relative path after /cefs/XX/HASH/ or Path(".") if at root.

    Examples:
        /cefs/ab/abcd1234567890abcdef12/content → Path("content")
        /cefs/ab/abcd1234567890abcdef12 → Path(".")
        /cefs/ab/abcd1234567890abcdef12/gcc-4.5 → Path("gcc-4.5")
        /cefs/ab/abcd1234567890abcdef12/libs/boost → Path("libs/boost")
    """
    parts = symlink_target.parts
    if len(parts) <= 4:
        return Path(".")

    relative_parts = parts[4:]
    return Path(*relative_parts)


@dataclass(frozen=True)
class ImageAgeFilterResult:
    """Result of filtering images by age."""

    old_enough: list[Path]
    too_recent: list[tuple[Path, datetime.timedelta]]


@dataclass(frozen=True)
class ImageDeletionResult:
    """Result of deleting a CEFS image with its manifest."""

    success: bool
    deleted_size: int
    errors: list[str] = field(default_factory=list)


@dataclass(frozen=True)
class GCSummary:
    """Summary statistics for garbage collection."""

    total_images: int
    referenced_images: int
    unreferenced_images: int
    space_to_reclaim: int


def filter_images_by_age(
    images: list[Path], min_age_delta: datetime.timedelta, now: datetime.datetime
) -> ImageAgeFilterResult:
    """Filter images by age, separating old enough from too recent.

    Args:
        images: List of image paths to filter
        min_age_delta: Minimum age for deletion
        now: Current time to use for age calculation

    Returns:
        ImageAgeFilterResult with old_enough and too_recent lists
    """
    old_enough = []
    too_recent = []

    for image_path in images:
        try:
            mtime = datetime.datetime.fromtimestamp(image_path.stat().st_mtime)
            age = now - mtime
            if age >= min_age_delta:
                old_enough.append(image_path)
            else:
                too_recent.append((image_path, age))
        except OSError:
            # If we can't stat it, include it as potentially broken
            old_enough.append(image_path)

    return ImageAgeFilterResult(old_enough=old_enough, too_recent=too_recent)


def get_image_description_from_manifest(image_path: Path) -> list[str] | None:
    """Extract content names from an image's manifest file.

    Args:
        image_path: Path to the CEFS image

    Returns:
        List of content names or None if manifest unavailable/invalid
    """
    try:
        manifest = read_manifest_from_alongside(image_path)
        if manifest and "contents" in manifest:
            names = []
            for content in manifest["contents"]:
                if "name" in content:
                    names.append(content["name"])
            return names if names else None
        return None
    except (OSError, yaml.YAMLError):
        return None


def get_image_description(image_path: Path, cefs_mount_point: Path) -> list[str] | None:
    """Get description of image contents from manifest or by mounting.

    First tries to read from manifest, then falls back to mounting the image.

    Args:
        image_path: Path to the CEFS image
        cefs_mount_point: Base mount point for CEFS

    Returns:
        List of content names or None if unable to determine
    """
    # Try manifest first
    names = get_image_description_from_manifest(image_path)
    if names:
        return names

    # Fallback to mounting
    filename_stem = image_path.stem
    # Extract just the hash part for describe_cefs_image
    hash_part = filename_stem.split("_")[0] if "_" in filename_stem else filename_stem
    try:
        contents = describe_cefs_image(hash_part, cefs_mount_point)
        return contents if contents else None
    except OSError:
        return None


def format_image_contents_string(names: list[str] | None, max_items: int) -> str:
    """Format a list of content names for display.

    Args:
        names: List of content names or None
        max_items: Maximum number of items to show before truncating

    Returns:
        Formatted string like "[contains: name1, name2, ...]" or empty string
    """
    if not names:
        return ""

    if len(names) <= max_items:
        return f" [contains: {', '.join(names)}]"
    else:
        shown = names[:max_items]
        return f" [contains: {', '.join(shown)}...]"


def delete_image_with_manifest(image_path: Path) -> ImageDeletionResult:
    """Delete a CEFS image and its associated manifest file.

    Args:
        image_path: Path to the CEFS image to delete

    Returns:
        ImageDeletionResult with success status, size, and any errors
    """
    errors = []
    deleted_size = 0

    # Get size before deletion
    try:
        deleted_size = image_path.stat().st_size
    except OSError as e:
        errors.append(f"Could not stat {image_path}: {e}")
        # Try to delete anyway

    # Delete the image
    try:
        image_path.unlink()
    except OSError as e:
        errors.append(f"Failed to delete {image_path}: {e}")
        return ImageDeletionResult(success=False, deleted_size=0, errors=errors)

    # Delete the manifest if it exists
    manifest_path = image_path.with_suffix(".yaml")
    if manifest_path.exists():
        try:
            manifest_path.unlink()
        except OSError as e:
            errors.append(f"Failed to delete manifest {manifest_path}: {e}")
            # This is non-fatal - image was deleted

    return ImageDeletionResult(success=True, deleted_size=deleted_size, errors=errors)<|MERGE_RESOLUTION|>--- conflicted
+++ resolved
@@ -9,22 +9,16 @@
 import os
 import shutil
 import tempfile
-<<<<<<< HEAD
+from concurrent.futures import ProcessPoolExecutor, as_completed
 from dataclasses import dataclass, field
 from pathlib import Path
-from typing import TYPE_CHECKING
-=======
-from concurrent.futures import ProcessPoolExecutor, as_completed
-from dataclasses import dataclass
-from pathlib import Path
-from typing import Any
->>>>>>> 9b08db54
-
+from typing import TYPE_CHECKING, Any
+
+import humanfriendly
 import yaml
 
 if TYPE_CHECKING:
     from lib.installable.installable import Installable
-import humanfriendly
 
 from .cefs_manifest import (
     generate_cefs_filename,
