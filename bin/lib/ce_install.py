--- conflicted
+++ resolved
@@ -50,17 +50,13 @@
         signal.signal(signal.SIGINT, original_sigint_handler)
         return pool
 
-<<<<<<< HEAD
-    def get_installables(self, args_filter: List[str], bypass_enable_check: bool = False) -> List[Installable]:
+    def get_installables(self, args_filter: list[str], bypass_enable_check: bool = False) -> list[Installable]:
         """Get installables matching the filter.
 
         Args:
             args_filter: Filter strings to match installables
             bypass_enable_check: If True, bypass all 'if:' conditions (nightly, non-free, etc.)
         """
-=======
-    def get_installables(self, args_filter: list[str]) -> list[Installable]:
->>>>>>> dfd72b2d
         installables = []
         for yaml_path in Path(self.installation_context.yaml_dir).glob("*.yaml"):
             with yaml_path.open(encoding="utf-8") as yaml_file:
