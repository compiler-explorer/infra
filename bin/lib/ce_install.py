#!/usr/bin/env python3
# coding=utf-8
import logging
import logging.config
import multiprocessing
import os
import signal
import sys
import traceback
from dataclasses import dataclass
from functools import partial
from pathlib import Path
from typing import List, Optional, Tuple

import click
import yaml

from lib.amazon_properties import get_properties_compilers_and_libraries
from lib.config_safe_loader import ConfigSafeLoader
from lib.installation import InstallationContext, installers_for, Installable
from lib.library_yaml import LibraryYaml

_LOGGER = logging.getLogger(__name__)


@dataclass(frozen=True)
class CliContext:
    installation_context: InstallationContext
    enabled: List[str]
    filter_match_all: bool
    parallel: int

    def pool(self):  # no type hint as mypy freaks out, really a multiprocessing.Pool
        # https://stackoverflow.com/questions/11312525/catch-ctrlc-sigint-and-exit-multiprocesses-gracefully-in-python
        _LOGGER.info("Creating multiprocessing pool with %s workers", self.parallel)
        original_sigint_handler = signal.signal(signal.SIGINT, signal.SIG_IGN)
        pool = multiprocessing.Pool(processes=self.parallel)
        signal.signal(signal.SIGINT, original_sigint_handler)
        return pool

    def get_installables(self, args_filter: List[str]) -> List[Installable]:
        installables = []
        for yaml_path in Path(self.installation_context.yaml_dir).glob('*.yaml'):
            with yaml_path.open() as yaml_file:
                yaml_doc = yaml.load(yaml_file, Loader=ConfigSafeLoader)
            for installer in installers_for(self.installation_context, yaml_doc, self.enabled):
                installables.append(installer)
        installables_by_name = {installable.name: installable for installable in installables}
        for installable in installables:
            installable.link(installables_by_name)
        installables = sorted(
            filter(lambda installable: filter_aggregate(args_filter, installable, self.filter_match_all),
                   installables), key=lambda x: x.sort_key)
        return installables


def _context_match(context_query: str, installable: Installable) -> bool:
    context = context_query.split('/')
    root_only = context[0] == ''
    if root_only:
        context = context[1:]
        return installable.context[:len(context)] == context

    for sub in range(0, len(installable.context) - len(context) + 1):
        if installable.context[sub:sub + len(context)] == context:
            return True
    return False


def _target_match(target: str, installable: Installable) -> bool:
    return target == installable.target_name


def filter_match(filter_query: str, installable: Installable) -> bool:
    split = filter_query.split(' ', 1)
    if len(split) == 1:
        # We don't know if this is a target or context, so either work
        return _context_match(split[0], installable) or _target_match(split[0], installable)
    return _context_match(split[0], installable) and _target_match(split[1], installable)


def filter_aggregate(filters: list, installable: Installable, filter_match_all: bool = True) -> bool:
    # if there are no filters, accept it
    if not filters:
        return True

    # accept installable if it passes all filters (if filter_match_all is set) or any filters (otherwise)
    filter_generator = (filter_match(filt, installable) for filt in filters)
    return all(filter_generator) if filter_match_all else any(filter_generator)


def squash_mount_check(rootfolder, subdir, context):
    for filename in os.listdir(os.path.join(rootfolder, subdir)):
        if filename.endswith(".img"):
            checkdir = Path(os.path.join("/opt/compiler-explorer/", subdir, filename[:-4]))
            if not checkdir.exists():
                _LOGGER.error("Missing mount point %s", checkdir)
        else:
            if subdir == "":
                squash_mount_check(rootfolder, filename, context)
            else:
                squash_mount_check(rootfolder, f"{subdir}/{filename}", context)


@click.group()
@click.option("--dest", default=Path('/opt/compiler-explorer'), metavar='DEST',
              type=click.Path(file_okay=False, path_type=Path),
              help='Install with DEST as the installation root', show_default=True)
@click.option('--staging-dir', default=Path('/opt/compiler-explorer/staging'), metavar='STAGEDIR',
              type=click.Path(file_okay=False, path_type=Path),
              help='Install to a unique subdirectory of STAGEDIR then rename in-place. Must be on the same drive as '
                   'DEST for atomic rename/replace. Directory will be removed during install', show_default=True)
@click.option("--debug/--no-debug", help='Turn on debugging')
@click.option("--dry-run/--for-real", help='Dry run only')
@click.option("--log-to-console", is_flag=True, help='Log output to console, even if logging to a file is requested')
@click.option('--log', metavar='LOGFILE', help='Log to LOGFILE', type=click.Path(dir_okay=False, writable=True))
@click.option('--s3-bucket', default='compiler-explorer', metavar='BUCKET',
              help='Look for S3 resources in BUCKET', show_default=True)
@click.option('--s3-dir', default='opt', metavar='DIR',
              help='Look for S3 resources in the bucket\'s subdirectory DIR', show_default=True)
@click.option('--enable', metavar='TYPE', multiple=True, help='Enable targets of type TYPE (e.g. "nightly")')
@click.option('--cache', metavar='DIR', help='Cache requests at DIR',
              type=click.Path(file_okay=False, writable=True, path_type=Path))
@click.option('--yaml-dir', default=Path(__file__).resolve().parent.parent / 'yaml',
              help='Look for installation yaml files in DIRs', metavar='DIR', show_default=True,
              type=click.Path(exists=True, file_okay=False, path_type=Path))
@click.option('--resource-dir', default=Path(__file__).resolve().parent.parent / 'resources',
              help='Look for installation yaml files in DIRs', metavar='DIR', show_default=True,
              type=click.Path(exists=True, file_okay=False, path_type=Path))
@click.option("--allow-unsafe-ssl/-safe-ssl-only", help="Skip ssl certificate checks on https connections")
@click.option('--keep-staging', is_flag=True, help='Keep the unique staging directory')
@click.option("--filter-match-all/--filter-match-any", help="Filter expressions must all match / any match")
@click.option("--parallel", type=int, default=min(8, multiprocessing.cpu_count()),
              help="Limit the number of concurrent processes to N", metavar='N',
              show_default=True)
@click.pass_context
def cli(
        ctx: click.Context,
        dest: Path,
        staging_dir: Path,
        debug: bool,
        log_to_console: bool,
        log: Optional[str],
        s3_bucket: str,
        s3_dir: str,
        dry_run: bool,
        enable: List[str],
        cache: Optional[Path],
        yaml_dir: Path,
        allow_unsafe_ssl: bool,
        resource_dir: Path,
        keep_staging: bool,
        filter_match_all: bool,
        parallel: int):
    """Install binaries, libraries and compilers for Compiler Explorer."""
    formatter = logging.Formatter(fmt='%(asctime)s %(name)-15s %(levelname)-8s %(message)s')
    root_logger = logging.getLogger()
    root_logger.setLevel(logging.DEBUG if debug else logging.INFO)
    if log:
        file_handler = logging.FileHandler(log)
        file_handler.setFormatter(formatter)
        root_logger.addHandler(file_handler)
    if not log or log_to_console:
        console_handler = logging.StreamHandler(sys.stdout)
        console_handler.setFormatter(formatter)
        root_logger.addHandler(console_handler)
    context = InstallationContext(
        destination=dest,
        staging_root=staging_dir,
        s3_url=f'https://s3.amazonaws.com/{s3_bucket}/{s3_dir}',
        dry_run=dry_run,
        is_nightly_enabled='nightly' in enable,
        cache=cache,
        yaml_dir=yaml_dir,
        allow_unsafe_ssl=allow_unsafe_ssl,
        resource_dir=resource_dir,
        keep_staging=keep_staging
    )
    ctx.obj = CliContext(
        installation_context=context,
        enabled=enable,
        filter_match_all=filter_match_all,
        parallel=parallel)


@cli.command(name="list")
@click.pass_obj
@click.argument("filter_", metavar="FILTER", nargs=-1)
def list_cmd(context: CliContext, filter_: List[str]):
    """List installation targets matching FILTER."""
    print("Installation candidates:")
    for installable in context.get_installables(filter_):
        print(installable.name)
        _LOGGER.debug(installable)


@cli.command()
@click.pass_obj
@click.argument("filter_", metavar="FILTER", nargs=-1)
def verify(context: CliContext, filter_: List[str]):
    """Verify the installations of targets matching FILTER."""
    num_ok = 0
    num_not_ok = 0
    for installable in context.get_installables(filter_):
        print(f"Checking {installable.name}")
        if not installable.is_installed():
            _LOGGER.info("%s is not installed", installable.name)
            num_not_ok += 1
        elif not installable.verify():
            _LOGGER.info("%s is not OK", installable.name)
            num_not_ok += 1
        else:
            num_ok += 1
    print(f'{num_ok} packages OK, {num_not_ok} not OK or not installed')
    if num_not_ok:
        sys.exit(1)


@cli.command()
@click.pass_obj
@click.argument("filter_", metavar="FILTER", nargs=-1)
def check_installed(context: CliContext, filter_: List[str]):
    """Check whether targets matching FILTER are installed."""
    for installable in context.get_installables(filter_):
        if installable.is_installed():
            print(f"{installable.name}: installed")
        else:
            print(f"{installable.name}: not installed")


@cli.command()
def amazon_check():
    _LOGGER.debug('Starting Amazon Check')
    languages = ['c', 'c++', 'd', 'cuda']

    for language in languages:
        _LOGGER.info('Checking %s libraries', language)
        [_, libraries] = get_properties_compilers_and_libraries(language, _LOGGER)

        for libraryid in libraries:
            _LOGGER.debug('Checking %s', libraryid)
            for version in libraries[libraryid]['versionprops']:
                includepaths = libraries[libraryid]['versionprops'][version]['path']
                for includepath in includepaths:
                    _LOGGER.debug('Checking for library %s %s: %s', libraryid, version, includepath)
                    if not os.path.exists(includepath):
                        _LOGGER.error('Path missing for library %s %s: %s', libraryid, version, includepath)
                    else:
                        _LOGGER.debug('Found path for library %s %s: %s', libraryid, version, includepath)

                libpaths = libraries[libraryid]['versionprops'][version]['libpath']
                for libpath in libpaths:
                    _LOGGER.debug('Checking for library %s %s: %s', libraryid, version, libpath)
                    if not os.path.exists(libpath):
                        _LOGGER.error('Path missing for library %s %s: %s', libraryid, version, libpath)
                    else:
                        _LOGGER.debug('Found path for library %s %s: %s', libraryid, version, libpath)


def _to_squash(image_dir: Path, force: bool, installable: Installable) -> Optional[Tuple[Installable, Path]]:
    if not installable.is_installed():
        _LOGGER.warning("%s wasn't installed; skipping squash", installable.name)
        return None
    destination = image_dir / f"{installable.install_path}.img"
    if destination.exists() and not force:
        _LOGGER.info("Skipping %s as it already exists at %s", installable.name, destination)
        return None
    if installable.nightly_like:
        _LOGGER.info("Skipping %s as it looks like a nightly", installable.name)
        return None
    return installable, destination


@cli.command()
@click.pass_obj
@click.option("--force", is_flag=True, help="Force even if would otherwise skip")
@click.option('--image-dir', default=Path('/opt/squash-images'), metavar='IMAGES',
              type=click.Path(file_okay=False, path_type=Path),
              help='Build images to IMAGES', show_default=True)
@click.argument("filter_", metavar="FILTER", nargs=-1)
def squash(context: CliContext, filter_: List[str], force: bool, image_dir: Path):
    """Create squashfs images for all targets matching FILTER."""

    with context.pool() as pool:
<<<<<<< HEAD
        for installable, destination in [
            (inst_and_dir[0], inst_and_dir[1])
            for inst_and_dir in pool.map(partial(_to_squash, image_dir, force), context.get_installables(filter_))
            if inst_and_dir is not None
        ]:
            if context.installation_context.dry_run:
                _LOGGER.info("Would squash %s to %s", installable.name, destination)
            else:
                _LOGGER.info("Squashing %s to %s", installable.name, destination)
                installable.squash_to(destination)
=======
        should_install_func = partial(_to_squash, image_dir, force)
        to_do = filter(lambda x: x is not None, pool.map(should_install_func, context.get_installables(filter_)))

    for installable, destination in to_do:
        if context.installation_context.dry_run:
            _LOGGER.info("Would squash %s to %s", installable.name, destination)
        else:
            _LOGGER.info("Squashing %s to %s", installable.name, destination)
            installable.squash_to(destination)
>>>>>>> 9824bd6a


@cli.command()
@click.pass_obj
@click.option('--image-dir', default=Path('/opt/squash-images'), metavar='IMAGES',
              type=click.Path(file_okay=False, path_type=Path),
              help='Look for images in IMAGES', show_default=True)
@click.argument("filter_", metavar="FILTER", nargs=-1)
def squash_check(context: CliContext, filter_: List[str], image_dir: Path):
    """Check squash images matching FILTER."""
    if not image_dir.exists():
        _LOGGER.error("Missing squash directory %s", image_dir)
        exit(1)

    for installable in context.get_installables(filter_):
        destination = Path(image_dir / f"{installable.install_path}.img")
        if installable.nightly_like:
            if destination.exists():
                _LOGGER.error("Found squash: %s for nightly", installable.name)
        elif not destination.exists():
            _LOGGER.error("Missing squash: %s (for %s)", installable.name, destination)

    squash_mount_check(image_dir, '', context)


def _should_install(force: bool, installable: Installable) -> Tuple[Installable, bool]:
    return installable, force or installable.should_install()


@cli.command()
@click.pass_obj
@click.option("--force", is_flag=True, help="Force even if would otherwise skip")
@click.argument("filter_", metavar="FILTER", nargs=-1)
def install(context: CliContext, filter_: List[str], force: bool):
    """Install targets matching FILTER."""
    num_installed = 0
    num_skipped = 0
    failed = []
<<<<<<< HEAD

    with context.pool() as pool:
        for installable, should_install in pool.map(
                partial(_should_install, force),
                context.get_installables(filter_)
        ):
            print(f"Installing {installable.name}")
            if should_install:
                try:
                    if installable.install():
=======
    for installable in context.get_installables(filter_):
        print(f"Installing {installable.name}")
        if force or installable.should_install():
            try:
                if installable.install():
                    if context.installation_context.dry_run:
                        _LOGGER.info("Assuming %s installed OK (dry run)", installable.name)
                        num_installed += 1
                    else:
>>>>>>> 9824bd6a
                        if not installable.is_installed():
                            _LOGGER.error("%s installed OK, but doesn't appear as installed after", installable.name)
                            failed.append(installable.name)
                        else:
                            _LOGGER.info("%s installed OK", installable.name)
                            num_installed += 1
<<<<<<< HEAD
                    else:
                        _LOGGER.info("%s failed to install", installable.name)
                        failed.append(installable.name)
                except Exception as e:  # pylint: disable=broad-except
                    _LOGGER.info("%s failed to install: %s\n%s", installable.name, e, traceback.format_exc(5))
                    failed.append(installable.name)
            else:
                _LOGGER.info("%s is already installed, skipping", installable.name)
                num_skipped += 1
    print(f'{num_installed} packages installed OK, {num_skipped} skipped, and {len(failed)} failed installation')
=======
                else:
                    _LOGGER.info("%s failed to install", installable.name)
                    failed.append(installable.name)
            except Exception as e:  # pylint: disable=broad-except
                _LOGGER.info("%s failed to install: %s\n%s", installable.name, e, traceback.format_exc(5))
                failed.append(installable.name)
        else:
            _LOGGER.info("%s is already installed, skipping", installable.name)
            num_skipped += 1
    print(
        f'{num_installed} packages installed '
        f'{"(apparently; this was a dry-run)" if context.installation_context.dry_run else ""}OK, '
        f'{num_skipped} skipped, and {len(failed)} failed installation')
>>>>>>> 9824bd6a
    if len(failed):
        print('Failed:')
        for f in sorted(failed):
            print(f'  {f}')
        sys.exit(1)


@cli.command()
@click.pass_obj
@click.option("--force", is_flag=True, help="Force even if would otherwise skip")
@click.option('--buildfor', default='', metavar='BUILDFOR',
              help='Filter to only build for given compiler (should be a CE compiler identifier), '
                   'leave empty to build for all')
@click.argument("filter_", metavar="FILTER", nargs=-1)
def build(context: CliContext, filter_: List[str], force: bool, buildfor: str):
    """Build library targets matching FILTER."""
    num_installed = 0
    num_skipped = 0
    num_failed = 0
    for installable in context.get_installables(filter_):
        if buildfor:
            print(f"Building {installable.name} just for {buildfor}")
        else:
            print(f"Building {installable.name} for all")

        if force or installable.should_build():
            if not installable.is_installed():
                _LOGGER.info("%s is not installed, unable to build", installable.name)
                num_skipped += 1
            else:
                try:
                    [num_installed, num_skipped, num_failed] = installable.build(buildfor)
                    if num_installed > 0:
                        _LOGGER.info("%s built OK", installable.name)
                    elif num_failed:
                        _LOGGER.info("%s failed to build", installable.name)
                except RuntimeError as e:
                    if buildfor:
                        raise e
                    else:
                        _LOGGER.info("%s failed to build: %s", installable.name, e)
                        num_failed += 1
        else:
            _LOGGER.info("%s is already built, skipping", installable.name)
            num_skipped += 1
    print(f'{num_installed} packages built OK, {num_skipped} skipped, and {num_failed} failed build')
    if num_failed:
        sys.exit(1)


@cli.command()
@click.pass_obj
def reformat(context: CliContext):
    """Reformat the YAML."""
    lib_yaml = LibraryYaml(context.installation_context.yaml_dir)
    lib_yaml.reformat()


@cli.command()
@click.pass_obj
def add_top_rust_crates(context: CliContext):
    """Add configuration for the top 100 rust crates."""
    libyaml = LibraryYaml(context.installation_context.yaml_dir)
    libyaml.add_top_rust_crates()
    libyaml.save()


@cli.command()
@click.pass_obj
def generate_rust_props(context: CliContext):
    """Generate Rust property files for crates."""
    propfile = Path(os.path.join(os.curdir, 'props'))
    with propfile.open(mode="w", encoding="utf-8") as file:
        libyaml = LibraryYaml(context.installation_context.yaml_dir)
        props = libyaml.get_ce_properties_for_rust_libraries()
        file.write(props)


@cli.command()
@click.pass_obj
@click.argument("libid")
@click.argument("libversion")
def add_crate(context: CliContext, libid: str, libversion: str):
    """Add crate LIBID version LIBVERSION."""
    libyaml = LibraryYaml(context.installation_context.yaml_dir)
    libyaml.add_rust_crate(libid, libversion)
    libyaml.save()


def main():
    cli(prog_name='ce_install')  # pylint: disable=unexpected-keyword-arg,no-value-for-parameter


if __name__ == '__main__':
    main()<|MERGE_RESOLUTION|>--- conflicted
+++ resolved
@@ -282,18 +282,6 @@
     """Create squashfs images for all targets matching FILTER."""
 
     with context.pool() as pool:
-<<<<<<< HEAD
-        for installable, destination in [
-            (inst_and_dir[0], inst_and_dir[1])
-            for inst_and_dir in pool.map(partial(_to_squash, image_dir, force), context.get_installables(filter_))
-            if inst_and_dir is not None
-        ]:
-            if context.installation_context.dry_run:
-                _LOGGER.info("Would squash %s to %s", installable.name, destination)
-            else:
-                _LOGGER.info("Squashing %s to %s", installable.name, destination)
-                installable.squash_to(destination)
-=======
         should_install_func = partial(_to_squash, image_dir, force)
         to_do = filter(lambda x: x is not None, pool.map(should_install_func, context.get_installables(filter_)))
 
@@ -303,7 +291,6 @@
         else:
             _LOGGER.info("Squashing %s to %s", installable.name, destination)
             installable.squash_to(destination)
->>>>>>> 9824bd6a
 
 
 @cli.command()
@@ -342,7 +329,6 @@
     num_installed = 0
     num_skipped = 0
     failed = []
-<<<<<<< HEAD
 
     with context.pool() as pool:
         for installable, should_install in pool.map(
@@ -353,24 +339,17 @@
             if should_install:
                 try:
                     if installable.install():
-=======
-    for installable in context.get_installables(filter_):
-        print(f"Installing {installable.name}")
-        if force or installable.should_install():
-            try:
-                if installable.install():
-                    if context.installation_context.dry_run:
-                        _LOGGER.info("Assuming %s installed OK (dry run)", installable.name)
-                        num_installed += 1
-                    else:
->>>>>>> 9824bd6a
-                        if not installable.is_installed():
-                            _LOGGER.error("%s installed OK, but doesn't appear as installed after", installable.name)
-                            failed.append(installable.name)
+                        if context.installation_context.dry_run:
+                            _LOGGER.info("Assuming %s installed OK (dry run)", installable.name)
+                            num_installed += 1
                         else:
-                            _LOGGER.info("%s installed OK", installable.name)
-                            num_installed += 1
-<<<<<<< HEAD
+                            if not installable.is_installed():
+                                _LOGGER.error("%s installed OK, but doesn't appear as installed after",
+                                              installable.name)
+                                failed.append(installable.name)
+                            else:
+                                _LOGGER.info("%s installed OK", installable.name)
+                                num_installed += 1
                     else:
                         _LOGGER.info("%s failed to install", installable.name)
                         failed.append(installable.name)
@@ -380,22 +359,10 @@
             else:
                 _LOGGER.info("%s is already installed, skipping", installable.name)
                 num_skipped += 1
-    print(f'{num_installed} packages installed OK, {num_skipped} skipped, and {len(failed)} failed installation')
-=======
-                else:
-                    _LOGGER.info("%s failed to install", installable.name)
-                    failed.append(installable.name)
-            except Exception as e:  # pylint: disable=broad-except
-                _LOGGER.info("%s failed to install: %s\n%s", installable.name, e, traceback.format_exc(5))
-                failed.append(installable.name)
-        else:
-            _LOGGER.info("%s is already installed, skipping", installable.name)
-            num_skipped += 1
     print(
         f'{num_installed} packages installed '
         f'{"(apparently; this was a dry-run)" if context.installation_context.dry_run else ""}OK, '
         f'{num_skipped} skipped, and {len(failed)} failed installation')
->>>>>>> 9824bd6a
     if len(failed):
         print('Failed:')
         for f in sorted(failed):
