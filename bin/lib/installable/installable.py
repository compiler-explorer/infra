--- conflicted
+++ resolved
@@ -63,30 +63,13 @@
         self._logger = logging.getLogger(self.name)
         self.install_path_symlink = self.config_get("symlink", False)
 
-<<<<<<< HEAD
     def to_json_dict(self) -> Dict[str, Any]:
         return {key: value for key, value in self.__dict__.items() if isinstance(value, SimpleJsonType)}
 
     def to_json(self) -> str:
         return json.dumps(self.to_json_dict())
 
-    def _setup_check_exe(self, path_name: str) -> None:
-        self.check_env = dict([x.replace("%PATH%", path_name).split("=", 1) for x in self.config_get("check_env", [])])
-
-        check_file = self.config_get("check_file", "")
-        if check_file:
-            self.check_file = os.path.join(path_name, check_file)
-        else:
-            self.check_call = command_config(self.config_get("check_exe"))
-            self.check_call[0] = os.path.join(path_name, self.check_call[0])
-
-    def _setup_check_link(self, source: str, link: str) -> None:
-        self._check_link = partial(self.install_context.check_link, source, link)
-
-    def link(self, all_installables: Dict[str, Installable]):
-=======
     def _resolve(self, all_installables: Dict[str, Installable]):
->>>>>>> 36e04be0
         try:
             self.depends = [all_installables[dep] for dep in self.depends_by_name]
         except KeyError as ke:
