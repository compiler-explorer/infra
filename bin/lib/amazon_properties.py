import os
import tempfile
<<<<<<< HEAD
import re
import requests
=======
>>>>>>> 06a5e883
import urllib.parse
from collections import defaultdict

<<<<<<< HEAD
COMPILEROPT_RE = re.compile(r'(\w*)\.(.*)\.(\w*)')
=======
import requests

>>>>>>> 06a5e883

def get_properties_compilers_and_libraries(language, logger):
    _compilers = defaultdict(lambda: [])
    _libraries = defaultdict(lambda: [])

    encoded_language = urllib.parse.quote(language)
    url = f'https://raw.githubusercontent.com/mattgodbolt/compiler-explorer/master/etc/config/{encoded_language}.amazon.properties'
    lines = []
    with tempfile.TemporaryFile() as fd:
        request = requests.get(url, stream=True)
        if not request.ok:
            raise RuntimeError(f'Fetch failure for {url}: {request}')
        for chunk in request.iter_content(chunk_size=4 * 1024 * 1024):
            fd.write(chunk)
        fd.flush()
        fd.seek(0)
        lines = fd.readlines()

    logger.debug('Reading properties for groups')
    groups = defaultdict(lambda: [])
    for line in lines:
        sline = line.decode('utf-8').rstrip('\n')
        if sline.startswith('group.'):
            keyval = sline.split('=', 1)
            key = keyval[0].split('.')
            val = keyval[1]
            group = key[1]
            if not group in groups:
                groups[group] = defaultdict(lambda: [])
                groups[group]['options'] = ""
                groups[group]['compilerType'] = ""
                groups[group]['compilers'] = []
                groups[group]['supportsBinary'] = True

            if key[2] == "compilers":
                groups[group]['compilers'] = val.split(':')
            elif key[2] == "options":
                groups[group]['options'] = val
            elif key[2] == "compilerType":
                groups[group]['compilerType'] = val
            elif key[2] == "supportsBinary":
                groups[group]['supportsBinary'] = val == 'true'
        elif sline.startswith('libs.'):
            keyval = sline.split('=', 1)
            key = keyval[0].split('.')
            val = keyval[1]
            libid = key[1]
            if not libid in _libraries:
                _libraries[libid] = defaultdict(lambda: [])

            if key[2] == 'description':
                _libraries[libid]['description'] = val
            elif key[2] == 'name':
                _libraries[libid]['name'] = val
            elif key[2] == 'url':
                _libraries[libid]['url'] = val
            elif key[2] == 'liblink':
                _libraries[libid]['liblink'] = val
            elif key[2] == 'staticliblink':
                _libraries[libid]['staticliblink'] = val
            elif key[2] == 'versions':
                if len(key) > 3:
                    versionid = key[3]
                    if not 'versionprops' in _libraries[libid]:
                        _libraries[libid]['versionprops'] = defaultdict(lambda: [])
                    if not versionid in _libraries[libid]['versionprops']:
                        _libraries[libid]['versionprops'][versionid] = defaultdict(lambda: [])
                    if key[4] == 'path':
                        _libraries[libid]['versionprops'][versionid][key[4]] = val.split(':')
                    if key[4] == 'libpath':
                        _libraries[libid]['versionprops'][versionid][key[4]] = val.split(':')
                else:
                    _libraries[libid]['versions'] = val

    logger.debug('Setting default values for compilers')
    for group in groups:
        for compiler in groups[group]['compilers']:
            if not compiler in _compilers:
                _compilers[compiler] = defaultdict(lambda: [])
            _compilers[compiler]['options'] = groups[group]['options']
            _compilers[compiler]['compilerType'] = groups[group]['compilerType']
            _compilers[compiler]['supportsBinary'] = groups[group]['supportsBinary']
            _compilers[compiler]['group'] = group

    logger.debug('Reading properties for compilers')
    for line in lines:
        sline = line.decode('utf-8').rstrip('\n')
        if sline.startswith('compiler.'):
            keyval = sline.split('=', 1)
            matches = COMPILEROPT_RE.match(keyval[0])
            if not matches:
                raise RuntimeError(f'Not a valid compiler? {keyval}')
            key = [matches[1], matches[2], matches[3]]
            val = keyval[1]
            if not key[1] in _compilers:
                _compilers[key[1]] = defaultdict(lambda: [])

            if key[2] == "supportsBinary":
                _compilers[key[1]][key[2]] = val == 'true'
            else:
                _compilers[key[1]][key[2]] = val

    logger.debug('Removing compilers that are not available or do not support binaries')
    keysToRemove = defaultdict(lambda: [])
    for compiler in _compilers:
        if 'supportsBinary' in _compilers[compiler] and not _compilers[compiler]['supportsBinary']:
            keysToRemove[compiler] = True
        elif _compilers[compiler] == 'wine-vc':
            keysToRemove[compiler] = True
        elif 'exe' in _compilers[compiler]:
            exe = _compilers[compiler]['exe']
            if not os.path.exists(exe):
                keysToRemove[compiler] = True
        else:
            keysToRemove[compiler] = True

    for compiler in keysToRemove:
        del _compilers[compiler]

    return [_compilers, _libraries]<|MERGE_RESOLUTION|>--- conflicted
+++ resolved
@@ -1,19 +1,13 @@
 import os
 import tempfile
-<<<<<<< HEAD
 import re
-import requests
-=======
->>>>>>> 06a5e883
 import urllib.parse
 from collections import defaultdict
 
-<<<<<<< HEAD
-COMPILEROPT_RE = re.compile(r'(\w*)\.(.*)\.(\w*)')
-=======
 import requests
 
->>>>>>> 06a5e883
+
+COMPILEROPT_RE = re.compile(r'(\w*)\.(.*)\.(\w*)')
 
 def get_properties_compilers_and_libraries(language, logger):
     _compilers = defaultdict(lambda: [])
