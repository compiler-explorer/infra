"""Blue-green deployment CLI commands."""

from typing import Optional

import click

from lib.amazon import as_client, ec2_client, elb_client
from lib.aws_utils import get_asg_info, scale_asg
from lib.blue_green_deploy import BlueGreenDeployment, DeploymentCancelledException
from lib.ce_utils import are_you_sure
from lib.cli import cli
from lib.env import Config


@cli.group(name="blue-green")
def blue_green():
    """Blue-green deployment commands."""
    pass


@blue_green.command(name="status")
@click.option("--detailed", is_flag=True, help="Show detailed instance and target health information")
@click.pass_obj
def blue_green_status(cfg: Config, detailed: bool):
    """Show the current blue-green deployment status."""
    if cfg.env.value not in ["beta", "prod"]:
        print("Blue-green deployment is only available for beta and prod environments")
        return

    deployment = BlueGreenDeployment(cfg)
    status = deployment.status()

    print(f"\nBlue-Green Status for {status['environment']}:")
    print(f"Active Color: {status['active_color']}")
    print(f"Inactive Color: {status['inactive_color']}")

    print("\nASG Status:")
    for color, asg_info in status["asgs"].items():
        if "error" in asg_info:
            print(f"  {color}: ERROR - {asg_info['error']}")
        else:
            active_marker = " (ACTIVE)" if color == status["active_color"] else ""
            print(f"  {color}{active_marker}:")
            print(f"    ASG Name: {asg_info['name']}")
            print(f"    Desired/Min/Max: {asg_info['desired']}/{asg_info['min']}/{asg_info['max']}")
            print(f"    ASG Health: {asg_info['healthy_instances']}/{asg_info['instances']} healthy")

            # Show target group health if available
            if "target_group_healthy" in asg_info:
                tg_status = asg_info["target_group_status"]
                tg_healthy = asg_info["target_group_healthy"]
                total_instances = asg_info["instances"]

                status_emoji = {
                    "all_healthy": "✅",
                    "all_unused": "🟡",  # Ready but not receiving traffic
                    "mixed_ready": "🔄",  # Some healthy, some unused
                    "partially_healthy": "⚠️",
                    "unhealthy": "❌",
                    "unknown": "❓",
                    "error": "💥",
                }.get(tg_status, "❓")

                print(f"    Target Group: {tg_healthy}/{total_instances} healthy {status_emoji}")

                if tg_status == "unhealthy" and total_instances > 0:
                    print("      Note: Instances may still be starting up or failing health checks")
                elif tg_status == "partially_healthy":
                    print("      Note: Some instances are still starting up")
                elif tg_status == "all_unused":
                    print("      Note: Instances are ready but not receiving traffic (standby)")
                elif tg_status == "mixed_ready":
                    print("      Note: Some instances receiving traffic, others on standby")
                elif tg_status == "error":
                    print("      Note: Error checking target group health")

            # Show HTTP health check results if available
            if "http_healthy_count" in asg_info:
                http_healthy = asg_info["http_healthy_count"]
                total_instances = asg_info["instances"]
                http_skipped = asg_info.get("http_skipped", False)

                if http_skipped:
                    print("    HTTP Health: skipped (not running on admin node) ℹ️")
                    if detailed:
                        print("      Note: Run from admin node to test HTTP endpoints directly")
                elif http_healthy == total_instances and total_instances > 0:
                    http_emoji = "✅"
                    print(f"    HTTP Health: {http_healthy}/{total_instances} healthy {http_emoji}")
                elif http_healthy > 0:
                    http_emoji = "⚠️"
                    print(f"    HTTP Health: {http_healthy}/{total_instances} healthy {http_emoji}")
                elif total_instances > 0:
                    http_emoji = "❌"
                    print(f"    HTTP Health: {http_healthy}/{total_instances} healthy {http_emoji}")
                else:
                    http_emoji = "⚪"  # No instances
                    print(f"    HTTP Health: {http_healthy}/{total_instances} healthy {http_emoji}")

            # Show detailed instance information if requested
            if detailed and asg_info.get("instances", 0) > 0:
                print("    Detailed Instance Status:")
                try:
                    deployment = BlueGreenDeployment(cfg)
                    asg_name = asg_info["name"]
                    response = as_client.describe_auto_scaling_groups(AutoScalingGroupNames=[asg_name])
                    if response["AutoScalingGroups"]:
                        asg = response["AutoScalingGroups"][0]

                        for instance in asg["Instances"]:
                            iid = instance["InstanceId"]
                            asg_health = instance["HealthStatus"]
                            lifecycle = instance["LifecycleState"]

                            # Get target group health for this instance
                            tg_health = "unknown"
                            try:
                                tg_arn = deployment.get_target_group_arn(color)
                                tg_response = elb_client.describe_target_health(
                                    TargetGroupArn=tg_arn, Targets=[{"Id": iid}]
                                )
                                if tg_response["TargetHealthDescriptions"]:
                                    tg_health = tg_response["TargetHealthDescriptions"][0]["TargetHealth"]["State"]
                            except Exception:
                                tg_health = "error"

                            # Get private IP address
                            private_ip = "unknown"
                            try:
                                ec2_response = ec2_client.describe_instances(InstanceIds=[iid])
                                if ec2_response["Reservations"] and ec2_response["Reservations"][0]["Instances"]:
                                    ec2_instance = ec2_response["Reservations"][0]["Instances"][0]
                                    private_ip = ec2_instance.get("PrivateIpAddress", "unknown")
                            except Exception:
                                private_ip = "error"

                            # Get HTTP health for this instance if available
                            http_health = "unknown"
                            http_details = ""
                            if "http_health_results" in asg_info and iid in asg_info["http_health_results"]:
                                http_result = asg_info["http_health_results"][iid]
                                http_health = http_result["status"]
                                if "response_time_ms" in http_result:
                                    http_details = f" ({http_result['response_time_ms']}ms)"
                                elif "message" in http_result:
                                    http_details = f" ({http_result['message']})"
                                # Use private_ip from HTTP health result if available (more reliable)
                                if "private_ip" in http_result:
                                    private_ip = http_result["private_ip"]

                            print(
                                f"      {iid}: IP={private_ip}, ASG={asg_health}, TG={tg_health}, HTTP={http_health}{http_details}, State={lifecycle}"
                            )

                except Exception as e:
                    print(f"      Error getting detailed status: {e}")


@blue_green.command(name="deploy")
@click.option("--capacity", type=int, help="Target capacity for deployment (default: match current)")
@click.option("--skip-confirmation", is_flag=True, help="Skip confirmation prompt")
@click.option("--branch", help="If version == 'latest', branch to get latest version from")
@click.argument("version", required=False)
@click.pass_obj
<<<<<<< HEAD
def blue_green_deploy(cfg: Config, capacity: int, skip_confirmation: bool):
    """Deploy to the inactive color using blue-green strategy."""
    if cfg.env.value not in ["beta", "prod"]:
        print("Blue-green deployment is only available for beta and prod environments")
=======
def blue_green_deploy(
    cfg: Config, capacity: int, skip_confirmation: bool, branch: Optional[str], version: Optional[str]
):
    """Deploy to the inactive color using blue-green strategy.

    Optionally specify VERSION to set before deployment.
    If VERSION is "latest" then the latest version (optionally filtered by --branch) is set.
    """
    if cfg.env.value != "beta":
        print("Blue-green deployment is currently only available for beta environment")
>>>>>>> 23a6412b
        return

    deployment = BlueGreenDeployment(cfg)

    active = deployment.get_active_color()
    inactive = deployment.get_inactive_color()

    # Show what version will be deployed if specified
    if version:
        print(f"\nWill set version to: {version}")

    if not skip_confirmation:
        confirm_msg = f"deploy to {inactive} (currently active: {active})"
        if version:
            confirm_msg += f" with version {version}"
        if not are_you_sure(confirm_msg, cfg):
            return

    try:
        deployment.deploy(target_capacity=capacity, skip_confirmation=skip_confirmation, version=version, branch=branch)
        print("\nDeployment successful!")
        print("Run 'ce blue-green rollback' if you need to revert")
    except DeploymentCancelledException:
        # Deployment was cancelled - don't show success message or raise
        return
    except Exception as e:
        print(f"\nDeployment failed: {e}")
        print("The inactive ASG may be partially scaled. Check status and clean up if needed.")
        raise


@blue_green.command(name="switch")
@click.argument("color", type=click.Choice(["blue", "green"]))
@click.option("--skip-confirmation", is_flag=True, help="Skip confirmation prompt")
@click.pass_obj
def blue_green_switch(cfg: Config, color: str, skip_confirmation: bool):
    """Manually switch to a specific color (blue or green)."""
    if cfg.env.value not in ["beta", "prod"]:
        print("Blue-green deployment is only available for beta and prod environments")
        return

    deployment = BlueGreenDeployment(cfg)
    current = deployment.get_active_color()

    if current == color:
        print(f"Already serving from {color}")
        return

    if not skip_confirmation:
        if not are_you_sure(f"switch from {current} to {color}", cfg):
            return

    try:
        # Check if target ASG has capacity
        asg_name = deployment.get_asg_name(color)
        response = as_client.describe_auto_scaling_groups(AutoScalingGroupNames=[asg_name])

        if not response["AutoScalingGroups"] or response["AutoScalingGroups"][0]["DesiredCapacity"] == 0:
            print(f"Target ASG {asg_name} has no running instances")
            return

        deployment.switch_target_group(color)
        print(f"Successfully switched to {color}")
    except Exception as e:
        print(f"Switch failed: {e}")
        raise


@blue_green.command(name="rollback")
@click.option("--skip-confirmation", is_flag=True, help="Skip confirmation prompt")
@click.pass_obj
def blue_green_rollback(cfg: Config, skip_confirmation: bool):
    """Rollback to the previous color."""
    if cfg.env.value not in ["beta", "prod"]:
        print("Blue-green deployment is only available for beta and prod environments")
        return

    deployment = BlueGreenDeployment(cfg)

    if not skip_confirmation:
        current = deployment.get_active_color()
        previous = deployment.get_inactive_color()
        if not are_you_sure(f"rollback from {current} to {previous}", cfg):
            return

    try:
        deployment.rollback()
    except Exception as e:
        print(f"Rollback failed: {e}")
        raise


@blue_green.command(name="cleanup")
@click.option("--skip-confirmation", is_flag=True, help="Skip confirmation prompt")
@click.pass_obj
def blue_green_cleanup(cfg: Config, skip_confirmation: bool):
    """Scale down the inactive ASG to save resources."""
    if cfg.env.value not in ["beta", "prod"]:
        print("Blue-green deployment is only available for beta and prod environments")
        return

    deployment = BlueGreenDeployment(cfg)
    inactive = deployment.get_inactive_color()

    if not skip_confirmation:
        if not are_you_sure(f"scale down inactive {inactive} ASG", cfg):
            return

    try:
        deployment.cleanup_inactive()
    except Exception as e:
        print(f"Cleanup failed: {e}")
        raise


@blue_green.command(name="shutdown")
@click.option("--skip-confirmation", is_flag=True, help="Skip confirmation prompt")
@click.pass_obj
def blue_green_shutdown(cfg: Config, skip_confirmation: bool):
    """Shutdown the environment by scaling the active ASG to 0."""
    if cfg.env.value not in ["beta", "prod"]:
        print("Blue-green deployment is only available for beta and prod environments")
        return

    deployment = BlueGreenDeployment(cfg)
    active_color = deployment.get_active_color()
    active_asg = deployment.get_asg_name(active_color)

    # Check if active ASG has any instances
    asg_info = get_asg_info(active_asg)
    if not asg_info or asg_info["DesiredCapacity"] == 0:
        print(
            f"{cfg.env.value.capitalize()} environment is already shut down (active {active_color} ASG has 0 instances)"
        )
        return

    current_capacity = asg_info["DesiredCapacity"]

    if not skip_confirmation:
        print(
            f"⚠️  WARNING: This will shut down the {cfg.env.value} environment by scaling the active {active_color} ASG to 0."
        )
        print(f"Currently serving traffic with {current_capacity} instance(s).")
        print("This will cause downtime until you deploy or switch to another color.")

        if not are_you_sure(f"shutdown {cfg.env.value} environment (scale active {active_color} ASG to 0)", cfg):
            return

    try:
        print(f"Shutting down {cfg.env.value} environment: scaling {active_asg} from {current_capacity} to 0 instances")
        scale_asg(active_asg, 0)
        print(f"✅ {cfg.env.value.capitalize()} environment shut down successfully")
        print(f"To restart: run 'ce --env {cfg.env.value} blue-green deploy' or scale up manually")
    except Exception as e:
        print(f"Shutdown failed: {e}")
        raise


@blue_green.command(name="validate")
@click.pass_obj
def blue_green_validate(cfg: Config):
    """Validate the blue-green deployment setup."""
    if cfg.env.value not in ["beta", "prod"]:
        print("Blue-green deployment is only available for beta and prod environments")
        return

    deployment = BlueGreenDeployment(cfg)

    print("Validating blue-green deployment setup...")

    issues = []

    # Check SSM parameters
    try:
        active_color = deployment.get_active_color()
        print(f"✓ Active color parameter exists: {active_color}")
    except Exception as e:
        issues.append(f"Cannot read active color parameter: {e}")

    # Check target groups
    for color in ["blue", "green"]:
        try:
            deployment.get_target_group_arn(color)
            print(f"✓ {color.capitalize()} target group exists")
        except Exception as e:
            issues.append(f"{color.capitalize()} target group not found: {e}")

    # Check ASGs
    for color in ["blue", "green"]:
        try:
            asg_name = deployment.get_asg_name(color)
            response = as_client.describe_auto_scaling_groups(AutoScalingGroupNames=[asg_name])
            if response["AutoScalingGroups"]:
                print(f"✓ {color.capitalize()} ASG exists: {asg_name}")
            else:
                issues.append(f"{color.capitalize()} ASG not found: {asg_name}")
        except Exception as e:
            issues.append(f"Error checking {color} ASG: {e}")

    # Check listener rule
    try:
        rule_arn = deployment.get_listener_rule_arn()
        if rule_arn:
            if cfg.env.value == "prod":
                print("✓ ALB listener found for production")
            else:
                print("✓ ALB listener rule found")
        else:
            if cfg.env.value == "prod":
                issues.append("ALB listener not found for production")
            else:
                issues.append(f"ALB listener rule not found for /{cfg.env.value}*")
    except Exception as e:
        issues.append(f"Error checking listener rule: {e}")

    if issues:
        print("\n❌ Validation failed with the following issues:")
        for issue in issues:
            print(f"  - {issue}")
    else:
        print("\n✅ All validation checks passed!")<|MERGE_RESOLUTION|>--- conflicted
+++ resolved
@@ -162,12 +162,6 @@
 @click.option("--branch", help="If version == 'latest', branch to get latest version from")
 @click.argument("version", required=False)
 @click.pass_obj
-<<<<<<< HEAD
-def blue_green_deploy(cfg: Config, capacity: int, skip_confirmation: bool):
-    """Deploy to the inactive color using blue-green strategy."""
-    if cfg.env.value not in ["beta", "prod"]:
-        print("Blue-green deployment is only available for beta and prod environments")
-=======
 def blue_green_deploy(
     cfg: Config, capacity: int, skip_confirmation: bool, branch: Optional[str], version: Optional[str]
 ):
@@ -176,9 +170,8 @@
     Optionally specify VERSION to set before deployment.
     If VERSION is "latest" then the latest version (optionally filtered by --branch) is set.
     """
-    if cfg.env.value != "beta":
-        print("Blue-green deployment is currently only available for beta environment")
->>>>>>> 23a6412b
+    if cfg.env.value not in ["beta", "prod"]:
+        print("Blue-green deployment is only available for beta and prod environments")
         return
 
     deployment = BlueGreenDeployment(cfg)
