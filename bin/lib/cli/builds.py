--- conflicted
+++ resolved
@@ -11,12 +11,6 @@
 import requests
 from lib.cli.runner import runner_discoveryexists
 
-<<<<<<< HEAD
-from lib.amazon import download_release_file, download_release_fileobj, find_latest_release, find_release, \
-    log_new_build, set_current_key, get_ssm_param, get_all_current, get_releases, remove_release, get_current_key, \
-    list_all_build_logs, list_period_build_logs, put_bouncelock_file, delete_bouncelock_file, has_bouncelock_file, \
-    set_current_notify
-=======
 from lib.amazon import (
     download_release_file,
     download_release_fileobj,
@@ -34,8 +28,8 @@
     put_bouncelock_file,
     delete_bouncelock_file,
     has_bouncelock_file,
+    set_current_notify
 )
->>>>>>> b4f5ea0e
 from lib.cdn import DeploymentJob
 from lib.ce_utils import describe_current_release, are_you_sure, display_releases, confirm_branch, confirm_action
 from lib.cli import cli
