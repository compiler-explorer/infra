import datetime
import os
import sys
import tempfile
from collections import defaultdict
from typing import Dict, Optional, Sequence

import click

from lib.amazon import (
    delete_bouncelock_file,
    download_release_fileobj,
    find_latest_release,
    find_release,
    get_all_current,
    get_all_releases,
    get_current_key,
    get_key_counterpart,
    get_releases,
    has_bouncelock_file,
    list_all_build_logs,
    list_period_build_logs,
    log_new_build,
    put_bouncelock_file,
<<<<<<< HEAD
    delete_bouncelock_file,
    has_bouncelock_file,
    set_current_notify,
=======
    remove_release,
    set_current_key,
)
from lib.builds_core import (
    deploy_staticfiles,
    deploy_staticfiles_windows,
    notify_sentry_deployment,
    old_deploy_staticfiles,
>>>>>>> a9ec241c
)
from lib.cdn import DeploymentJob
from lib.ce_utils import are_you_sure, confirm_action, confirm_branch, describe_current_release, display_releases
from lib.cli import cli
from lib.cli.runner import runner_discoveryexists
from lib.env import Config, Environment
from lib.releases import Release, Version, VersionSource


@cli.group()
def builds():
    """Build manipulation commands."""


@builds.command(name="current")
@click.pass_obj
def builds_current(cfg: Config):
    """Print the current release."""
    print(describe_current_release(cfg))


def check_staticfiles_for_deployment(release) -> bool:
    print("Checking static files for cdn deployment")
    cc = f"public, max-age={int(datetime.timedelta(days=365).total_seconds())}"

    with tempfile.NamedTemporaryFile(suffix=os.path.basename(release.static_key)) as f:
        download_release_fileobj(release.static_key, f)
        f.flush()
        with DeploymentJob(f.name, "ce-cdn.net", version=release.version, cache_control=cc) as job:
            if job.check_hashes():
                print("No problems found")
                return True
            else:
                print("New webpackJsHack version number required to deploy static files to cdn")
                return False


@builds.command(name="check_hashes")
@click.pass_obj
@click.option("--branch", help="if version == latest, branch to get latest version from")
@click.option("--raw/--no-raw", help="Set a raw path for a version")
@click.argument("version")
def check_hashes(cfg: Config, branch: Optional[str], version: str, raw: bool):
    """Checks the static files for this version."""
    to_set: Optional[str] = None
    release: Optional[Release] = None
    if raw:
        to_set = version
    else:
        setting_latest = version == "latest"
        release = (
            find_latest_release(cfg, branch or "")
            if setting_latest
            else find_release(cfg, Version.from_string(version))
        )
        if not release:
            print("Unable to find version " + version)
            if setting_latest and branch != "":
                print("Branch {} has no available versions (Bad branch/No image yet built)".format(branch))
            sys.exit(1)
        else:
            to_set = release.key

    if to_set is not None and release is not None:
        if release and release.static_key:
            if not check_staticfiles_for_deployment(release):
                sys.exit(1)


@builds.command(name="set_current")
@click.pass_obj
@click.option("--branch", help="if version == latest, branch to get latest version from")
@click.option("--raw/--no-raw", help="Set a raw path for a version")
@click.option("--confirm", help="Skip confirmation questions", is_flag=True)
@click.argument("version")
def builds_set_current(cfg: Config, branch: Optional[str], version: str, raw: bool, confirm: bool):
    """Set the current version to VERSION for this environment.

    If VERSION is "latest" then the latest version (optionally filtered by --branch), is set.
    """
    # Check if this environment supports blue-green deployment
    if cfg.env.supports_blue_green:
        print(f"⚠️  WARNING: Environment '{cfg.env.value}' supports blue-green deployment.")
        print(f"   Consider using 'ce --env {cfg.env.value} blue-green deploy' instead of 'builds set_current'.")
        print("   Blue-green deployment provides zero-downtime updates with automatic rollback capability.")
        print()

    if has_bouncelock_file(cfg):
        print(f"{cfg.env.value} is currently bounce locked. New versions can't be set until the lock is lifted")
        sys.exit(1)
    to_set: Optional[str] = None
    release: Optional[Release] = None
    if raw:
        to_set = version
    else:
        setting_latest = version == "latest"
        release = (
            find_latest_release(cfg, branch or "")
            if setting_latest
            else find_release(cfg, Version.from_string(version))
        )
        if not release:
            print("Unable to find version " + version)
            if setting_latest and branch != "":
                print("Branch {} has no available versions (Bad branch/No image yet built)".format(branch))
            sys.exit(1)
        elif confirm:
            print(f"Found release {release}")
            to_set = release.key
        elif are_you_sure("change current version to {}".format(release.key), cfg) and confirm_branch(release.branch):
            print(f"Found release {release}")
            to_set = release.key
    if to_set is not None and release is not None:
        if (
            (cfg.env.value != "runner")
            and not cfg.env.is_windows
            and not runner_discoveryexists(cfg.env.value, str(release.version))
        ):
            if not confirm_action(
                f"Compiler discovery has not run for {cfg.env.value}/{release.version}, are you sure you want to continue?"
            ):
                sys.exit(1)

        log_new_build(cfg, to_set)
        if release and release.static_key:
            if cfg.env.is_windows:
                if not deploy_staticfiles_windows(release):
                    print("...aborted due to deployment failure!")
                    sys.exit(1)
            else:
                if not deploy_staticfiles(release):
                    print("...aborted due to deployment failure!")
                    sys.exit(1)
        else:
            old_deploy_staticfiles(branch, to_set)
        set_current_key(cfg, to_set)
        if release:
<<<<<<< HEAD
            if cfg.env.value == cfg.env.PROD:
                print("Logging for notifications")
                set_current_notify(release.hash.hash)
            print("Marking as a release in sentry...")
            token = get_ssm_param("/compiler-explorer/sentryAuthToken")
            result = requests.post(
                f"https://sentry.io/api/0/organizations/compiler-explorer/releases/{release.version}/deploys/",
                data=dict(environment=cfg.env.value),
                headers=dict(Authorization=f"Bearer {token}"),
                timeout=30,
            )
            if not result.ok:
                raise RuntimeError(f"Failed to send to sentry: {result} {result.content.decode('utf-8')}")
            print("...done", json.loads(result.content.decode()))
=======
            notify_sentry_deployment(cfg, release)
>>>>>>> a9ec241c


@builds.command(name="rm_old")
@click.option("--dry-run/--no-dry-run", help="dry run only")
@click.argument("max_age", type=int)
def builds_rm_old(dry_run: bool, max_age: int):
    """Remove all but the last MAX_AGE builds."""
    current = get_all_current()
    max_builds: Dict[VersionSource, int] = defaultdict(int)
    for release in get_all_releases():
        max_builds[release.version.source] = max(release.version.number, max_builds[release.version.source])
    for release in get_all_releases():
        counterpart = get_key_counterpart(release.key)
        if release.key in current or counterpart in current:
            print(f"Skipping {release} as it is a current version")
            if dry_run:
                if counterpart in current:
                    print(f"Skipping because of counterpart {counterpart}")
        else:
            age = max_builds[release.version.source] - release.version.number
            if age > max_age:
                if dry_run:
                    print(f"Would remove build {release} (age {age})")
                else:
                    print(f"Removing build {release} (age {age})")
                    remove_release(release)
            else:
                print(f"Keeping build {release} (age {age})")


@builds.command(name="list")
@click.pass_obj
@click.option(
    "-b",
    "--branch",
    type=str,
    help="show only BRANCH (may be specified more than once)",
    metavar="BRANCH",
    multiple=True,
)
def builds_list(cfg: Config, branch: Sequence[str]):
    """List available builds.

    The --> indicates the build currently deployed in this environment."""
    current = get_current_key(cfg) or ""
    releases = get_releases(cfg)
    display_releases(current, set(branch), releases)


@builds.command(name="history")
@click.option("--from", "from_time")
@click.option("--until", "until_time")
@click.pass_obj
def builds_history(cfg: Config, from_time: Optional[str], until_time: Optional[str]):
    """Show the history of current versions for this environment."""
    if from_time is None and until_time is None:
        if confirm_action(
            "Do you want list all builds for {}? It might be an expensive operation:".format(cfg.env.value)
        ):
            list_all_build_logs(cfg)
    else:
        list_period_build_logs(cfg, from_time, until_time)


@builds.command(name="is_locked")
@click.pass_obj
def builds_is_locked(cfg: Config):
    """Check whether the current env is version bounce locked."""
    if has_bouncelock_file(cfg):
        print(f"Env {cfg.env.value} is currently locked from version bounce")
    else:
        print(f"Env {cfg.env.value} is NOT locked from version bounce")


@builds.command(name="lock")
@click.pass_obj
def builds_lock(cfg: Config):
    """Lock version bounce for the specified env."""
    put_bouncelock_file(cfg)


@builds.command(name="unlock")
@click.pass_obj
def builds_unlock(cfg: Config):
    """Unlock version bounce for the specified env."""
    delete_bouncelock_file(cfg)


@builds.command(name="diff")
@click.option("--dest-env", help="env to compare with", default=Environment.PROD.value)
@click.pass_obj
def builds_diff(cfg: Config, dest_env: str):
    """Opens a URL that diffs changes from this environment and another."""
    releases = get_releases(cfg)
    (current,) = [x for x in releases if x.key == get_current_key(cfg)]
    (dest,) = [x for x in releases if x.key == get_current_key(Config(env=Environment(dest_env)))]
    url = f"https://github.com/compiler-explorer/compiler-explorer/compare/{dest.version}...{current.version}"
    print(f"Opening {url}")
    os.system(f"open {url}")<|MERGE_RESOLUTION|>--- conflicted
+++ resolved
@@ -22,11 +22,9 @@
     list_period_build_logs,
     log_new_build,
     put_bouncelock_file,
-<<<<<<< HEAD
     delete_bouncelock_file,
     has_bouncelock_file,
     set_current_notify,
-=======
     remove_release,
     set_current_key,
 )
@@ -35,7 +33,6 @@
     deploy_staticfiles_windows,
     notify_sentry_deployment,
     old_deploy_staticfiles,
->>>>>>> a9ec241c
 )
 from lib.cdn import DeploymentJob
 from lib.ce_utils import are_you_sure, confirm_action, confirm_branch, describe_current_release, display_releases
@@ -173,24 +170,7 @@
             old_deploy_staticfiles(branch, to_set)
         set_current_key(cfg, to_set)
         if release:
-<<<<<<< HEAD
-            if cfg.env.value == cfg.env.PROD:
-                print("Logging for notifications")
-                set_current_notify(release.hash.hash)
-            print("Marking as a release in sentry...")
-            token = get_ssm_param("/compiler-explorer/sentryAuthToken")
-            result = requests.post(
-                f"https://sentry.io/api/0/organizations/compiler-explorer/releases/{release.version}/deploys/",
-                data=dict(environment=cfg.env.value),
-                headers=dict(Authorization=f"Bearer {token}"),
-                timeout=30,
-            )
-            if not result.ok:
-                raise RuntimeError(f"Failed to send to sentry: {result} {result.content.decode('utf-8')}")
-            print("...done", json.loads(result.content.decode()))
-=======
-            notify_sentry_deployment(cfg, release)
->>>>>>> a9ec241c
+           notify_sentry_deployment(cfg, release)
 
 
 @builds.command(name="rm_old")
