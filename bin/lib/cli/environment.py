import time

import click

from lib.amazon import get_autoscaling_groups_for, as_client, get_current_release, get_current_notify, get_ssm_param, \
    delete_notify_file
from lib.ce_utils import are_you_sure, describe_current_release, set_update_message
from lib.cli import cli
from lib.env import Config, Environment

from lib.notify import handle_notify


@cli.group()
def environment():
    """Environment manipulation commands."""


@environment.command(name="status")
@click.pass_obj
def environment_status(cfg: Config):
    """Gets the status of an environment."""
    for asg in get_autoscaling_groups_for(cfg):
        print(f"Found ASG {asg['AutoScalingGroupName']} with desired instances {asg['DesiredCapacity']}")


@environment.command(name="start")
@click.pass_obj
def environment_start(cfg: Config):
    """Starts up an environment by ensure its ASGs have capacity."""
    for asg in get_autoscaling_groups_for(cfg):
        group_name = asg["AutoScalingGroupName"]
        if asg["MinSize"] > 0:
            print(f"Skipping ASG {group_name} as it has a non-zero min size")
            continue
        prev = asg["DesiredCapacity"]
        if prev:
            print(f"Skipping ASG {group_name} as it has non-zero desired capacity")
            continue
        print(f"Updating {group_name} to have desired capacity 1 (from {prev})")
        as_client.update_auto_scaling_group(AutoScalingGroupName=group_name, DesiredCapacity=1)


<<<<<<< HEAD
@environment.command(name='refresh')
@click.option("--min-healthy-percent", type=click.IntRange(min=0, max=100), metavar='PERCENT',
              help='While updating, ensure at least PERCENT are healthy', default=75, show_default=True)
@click.option('--motd', type=str, default='Site is being updated',
              help='Set the message of the day used during refresh', show_default=True)
@click.option('--notify/--no-notify', help='Send GitHub notifications for newly released PRs', default=True)
=======
@environment.command(name="refresh")
@click.option(
    "--min-healthy-percent",
    type=click.IntRange(min=0, max=100),
    metavar="PERCENT",
    help="While updating, ensure at least PERCENT are healthy",
    default=75,
    show_default=True,
)
@click.option(
    "--motd",
    type=str,
    default="Site is being updated",
    help="Set the message of the day used during refresh",
    show_default=True,
)
>>>>>>> b4f5ea0e
@click.pass_obj
def environment_refresh(cfg: Config, min_healthy_percent: int, motd: str, notify: bool):
    """Refreshes an environment.

    This replaces all the instances in the ASGs associated with an environment with
    new instances (with the latest code), while ensuring there are some left to handle
    the traffic while we update."""
    set_update_message(cfg, motd)
    current_release = get_current_release(cfg)

    for asg in get_autoscaling_groups_for(cfg):
        group_name = asg["AutoScalingGroupName"]
        if asg["DesiredCapacity"] == 0:
            print(f"Skipping ASG {group_name} as it has a zero size")
            continue
        describe_state = as_client.describe_instance_refreshes(AutoScalingGroupName=group_name)
        existing_refreshes = [
            x for x in describe_state["InstanceRefreshes"] if x["Status"] in ("Pending", "InProgress")
        ]
        if existing_refreshes:
            refresh_id = existing_refreshes[0]["InstanceRefreshId"]
            print(f"  Found existing refresh {refresh_id} for {group_name}")
        else:
            if not are_you_sure(f"Refresh instances in {group_name} with version {describe_current_release(cfg)}", cfg):
                continue
            print("  Starting new refresh...")
            refresh_result = as_client.start_instance_refresh(
                AutoScalingGroupName=group_name, Preferences=dict(MinHealthyPercentage=min_healthy_percent)
            )
            refresh_id = refresh_result["InstanceRefreshId"]
            print(f"  id {refresh_id}")

        last_log = ""
        while True:
            time.sleep(5)
            describe_state = as_client.describe_instance_refreshes(
                AutoScalingGroupName=group_name, InstanceRefreshIds=[refresh_id]
            )
            refresh = describe_state["InstanceRefreshes"][0]
            status = refresh["Status"]
            if status == "InProgress":
                log = (
                    f"  {status}, {refresh['PercentageComplete']}%, "
                    f"{refresh['InstancesToUpdate']} to update. "
                    f"{refresh.get('StatusReason', '')}"
                )
            else:
                log = f"  Status: {status}"
            if log != last_log:
                print(log)
                last_log = log
            if status in ("Successful", "Failed", "Cancelled"):
                break
<<<<<<< HEAD
    if cfg.env.value == cfg.env.PROD and notify:
        current_notify = get_current_notify()
        if current_notify is not None and current_release is not None:
            gh_token = get_ssm_param("/compiler-explorer/githubAuthToken")
            handle_notify(current_notify, current_release.hash.hash, gh_token)
            delete_notify_file()
    set_update_message(cfg, '')
=======
    set_update_message(cfg, "")
>>>>>>> b4f5ea0e


@environment.command(name="stop")
@click.pass_obj
def environment_stop(cfg: Config):
    """Stops an environment."""
    if cfg.env == Environment.PROD:
        print("Operation aborted. This would bring down the site")
        print("If you know what you are doing, edit the code in bin/lib/cli/environment.py, function environment_stop")
    elif are_you_sure("stop environment", cfg):
        for asg in get_autoscaling_groups_for(cfg):
            group_name = asg["AutoScalingGroupName"]
            if asg["MinSize"] > 0:
                print(f"Skipping ASG {group_name} as it has a non-zero min size")
                continue
            prev = asg["DesiredCapacity"]
            if not prev:
                print(f"Skipping ASG {group_name} as it already zero desired capacity")
                continue
            print(f"Updating {group_name} to have desired capacity 0 (from {prev})")
            as_client.update_auto_scaling_group(AutoScalingGroupName=group_name, DesiredCapacity=0)<|MERGE_RESOLUTION|>--- conflicted
+++ resolved
@@ -41,14 +41,6 @@
         as_client.update_auto_scaling_group(AutoScalingGroupName=group_name, DesiredCapacity=1)
 
 
-<<<<<<< HEAD
-@environment.command(name='refresh')
-@click.option("--min-healthy-percent", type=click.IntRange(min=0, max=100), metavar='PERCENT',
-              help='While updating, ensure at least PERCENT are healthy', default=75, show_default=True)
-@click.option('--motd', type=str, default='Site is being updated',
-              help='Set the message of the day used during refresh', show_default=True)
-@click.option('--notify/--no-notify', help='Send GitHub notifications for newly released PRs', default=True)
-=======
 @environment.command(name="refresh")
 @click.option(
     "--min-healthy-percent",
@@ -65,7 +57,7 @@
     help="Set the message of the day used during refresh",
     show_default=True,
 )
->>>>>>> b4f5ea0e
+@click.option('--notify/--no-notify', help='Send GitHub notifications for newly released PRs', default=True)
 @click.pass_obj
 def environment_refresh(cfg: Config, min_healthy_percent: int, motd: str, notify: bool):
     """Refreshes an environment.
@@ -119,17 +111,13 @@
                 last_log = log
             if status in ("Successful", "Failed", "Cancelled"):
                 break
-<<<<<<< HEAD
     if cfg.env.value == cfg.env.PROD and notify:
         current_notify = get_current_notify()
         if current_notify is not None and current_release is not None:
             gh_token = get_ssm_param("/compiler-explorer/githubAuthToken")
             handle_notify(current_notify, current_release.hash.hash, gh_token)
             delete_notify_file()
-    set_update_message(cfg, '')
-=======
     set_update_message(cfg, "")
->>>>>>> b4f5ea0e
 
 
 @environment.command(name="stop")
