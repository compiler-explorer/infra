#!/usr/bin/env python3
"""CEFS (Compiler Explorer FileSystem) v2 commands."""

from __future__ import annotations

import logging
import os
import shutil
import subprocess
import uuid
from typing import Any

import click
import humanfriendly

from lib.ce_install import CliContext, cli
from lib.cefs import (
    CEFSState,
    backup_and_symlink,
    check_temp_space_available,
    create_consolidated_image,
<<<<<<< HEAD
    describe_cefs_image,
=======
    deploy_to_cefs_with_manifest,
>>>>>>> dfd72b2d
    detect_nfs_state,
    get_cefs_filename_for_image,
    get_cefs_paths,
    get_extraction_path_from_symlink,
    parse_cefs_target,
    snapshot_symlink_targets,
    update_symlinks_for_consolidation,
    validate_cefs_mount_point,
    verify_symlinks_unchanged,
)
from lib.cefs_manifest import (
    create_installable_manifest_entry,
    create_manifest,
)
from lib.installable.installable import Installable

_LOGGER = logging.getLogger(__name__)


def convert_to_cefs(context: CliContext, installable: Installable, force: bool, defer_cleanup: bool) -> bool:
    """Convert a single installable from squashfs to CEFS.

    Returns True if conversion was successful or already converted.
    """
    squashfs_image_path = context.config.squashfs.image_dir / f"{installable.install_path}.img"
    nfs_path = context.installation_context.destination / installable.install_path

    if not squashfs_image_path.exists():
        _LOGGER.error("No squashfs image found for %s at %s", installable.name, squashfs_image_path)
        return False

    match detect_nfs_state(nfs_path):
        case "symlink":
            if not force:
                _LOGGER.info("Already converted to CEFS: %s", installable.name)
                return True
        case "missing":
            _LOGGER.error("NFS directory missing for %s: %s", installable.name, nfs_path)
            return False

    # Generate CEFS filename and paths
    try:
        _LOGGER.info("Calculating hash for %s...", squashfs_image_path)
        relative_path = squashfs_image_path.relative_to(context.config.squashfs.image_dir)
        filename = get_cefs_filename_for_image(squashfs_image_path, "convert", relative_path)
        _LOGGER.info("Filename: %s", filename)
    except OSError as e:
        _LOGGER.error("Failed to calculate hash for %s: %s", installable.name, e)
        return False

    cefs_paths = get_cefs_paths(context.config.cefs.image_dir, context.config.cefs.mount_point, filename)

    installable_info = create_installable_manifest_entry(installable.name, nfs_path)
    manifest = create_manifest(
        operation="convert",
        description=f"Created through conversion of {installable.name}",
        contents=[installable_info],
    )

    # Copy squashfs to CEFS images directory if not already there
    # Never overwrite - hash ensures content is identical
    if not cefs_paths.image_path.exists():
        if context.installation_context.dry_run:
            _LOGGER.info("Would copy %s to %s", squashfs_image_path, cefs_paths.image_path)
            _LOGGER.info("Would write manifest alongside image")
        else:
            try:
                deploy_to_cefs_with_manifest(squashfs_image_path, cefs_paths.image_path, manifest)
            except Exception as e:
                _LOGGER.error("Failed to deploy image for %s: %s", installable.name, e)
                return False
    else:
        _LOGGER.info("CEFS image already exists: %s", cefs_paths.image_path)

    # Backup NFS directory and create symlink
    try:
        backup_and_symlink(nfs_path, cefs_paths.mount_path, context.installation_context.dry_run, defer_cleanup)
    except RuntimeError as e:
        _LOGGER.error("Failed to create symlink for %s: %s", installable.name, e)
        return False

    # Post-migration validation (skip in dry-run)
    if not context.installation_context.dry_run:
        if not nfs_path.is_symlink():
            _LOGGER.error("Post-migration check failed: %s is not a symlink", nfs_path)
            return False

        if not installable.is_installed():
            _LOGGER.error("Post-migration check: %s reports not installed", installable.name)
            return False
        _LOGGER.info("Post-migration check: %s still installed", installable.name)

    _LOGGER.info("Successfully converted %s to CEFS", installable.name)
    return True


@cli.group()
def cefs():
    """CEFS (Compiler Explorer FileSystem) v2 commands."""


@cefs.command()
@click.pass_obj
def status(context):
    """Show CEFS configuration status."""
    print("CEFS Configuration:")
    print(f"  Enabled: {context.config.cefs.enabled}")
    print(f"  Mount Point: {context.config.cefs.mount_point}")
    print(f"  Image Directory: {context.config.cefs.image_dir}")
    print(f"  Local Temp Directory: {context.config.cefs.local_temp_dir}")
    print("Squashfs Configuration:")
    print(f"  Traditional Enabled: {context.config.squashfs.traditional_enabled}")
    print(f"  Compression: {context.config.squashfs.compression}")
    print(f"  Compression Level: {context.config.squashfs.compression_level}")


@cefs.command()
@click.pass_obj
@click.option("--force", is_flag=True, help="Force conversion even if already converted to CEFS")
@click.option(
    "--defer-backup-cleanup",
    is_flag=True,
    help="Rename old .bak directories to .DELETE_ME_<timestamp> instead of deleting them immediately",
)
@click.argument("filter_", metavar="FILTER", nargs=-1)
def convert(context: CliContext, filter_: list[str], force: bool, defer_backup_cleanup: bool):
    """Convert squashfs images to CEFS format for targets matching FILTER."""
    if not validate_cefs_mount_point(context.config.cefs.mount_point):
        _LOGGER.error("CEFS mount point validation failed. Run 'ce cefs setup' first.")
        raise click.ClickException("CEFS not properly configured")

    installables = context.get_installables(filter_)

    if not installables:
        _LOGGER.warning("No installables match filter: %s", " ".join(filter_))
        return

    successful = 0
    failed = 0
    skipped = 0

    for installable in installables:
        if not installable.is_squashable:
            _LOGGER.debug("Skipping non-squashable: %s", installable.name)
            skipped += 1
            continue

        _LOGGER.info("Converting %s...", installable.name)
        if convert_to_cefs(context, installable, force, defer_backup_cleanup):
            successful += 1
        else:
            failed += 1

    _LOGGER.info("Conversion complete: %d successful, %d failed, %d skipped", successful, failed, skipped)

    if failed > 0:
        raise click.ClickException(f"Failed to convert {failed} installables")


@cefs.command()
@click.pass_obj
@click.option("--dry-run", is_flag=True, help="Show what would be done without making changes")
def setup(context: CliContext, dry_run: bool):
    """Set up CEFS autofs configuration for local testing.

    This replicates the production setup_cefs() function from setup-common.sh.
    Requires sudo privileges for system configuration changes.
    """
    cefs_mount_point = context.config.cefs.mount_point
    cefs_image_dir = context.config.cefs.image_dir

    def run_cmd(cmd, description):
        """Run command or show what would be run in dry-run mode."""
        if dry_run:
            _LOGGER.info("Would run: %s", " ".join(cmd))
        else:
            _LOGGER.info("%s", description)
            subprocess.check_call(cmd)

    _LOGGER.info("Setting up CEFS autofs configuration")
    _LOGGER.info("Mount point: %s", cefs_mount_point)
    _LOGGER.info("Image directory: %s", cefs_image_dir)

    if dry_run:
        _LOGGER.info("DRY RUN mode - showing commands that would be executed:")

    # IMPORTANT: any changes to this setup should be reflected in the setup_cefs
    # bash script in setup-common.sh (and vice versa).
    try:
        # Step 1: Create CEFS mount point
        run_cmd(["sudo", "mkdir", "-p", cefs_mount_point], f"Creating CEFS mount point: {cefs_mount_point}")

        # Step 2: Create first-level autofs map file (handles /cefs/XX -> nested autofs)
        auto_cefs_content = "* -fstype=autofs program:/etc/auto.cefs.sub"
        run_cmd(["sudo", "bash", "-c", f"echo '{auto_cefs_content}' > /etc/auto.cefs"], "Creating /etc/auto.cefs")

        # Step 2b: Create second-level autofs executable script (handles HASH -> squashfs mount)
        auto_cefs_sub_script = f"""#!/bin/bash
key="$1"
subdir="${{key:0:2}}"
echo "-fstype=squashfs,loop,nosuid,nodev,ro :{cefs_image_dir}/${{subdir}}/${{key}}.sqfs"
"""
        run_cmd(
            ["sudo", "bash", "-c", f"cat > /etc/auto.cefs.sub << 'EOF'\n{auto_cefs_sub_script}EOF"],
            "Creating /etc/auto.cefs.sub script",
        )
        run_cmd(["sudo", "chmod", "+x", "/etc/auto.cefs.sub"], "Making /etc/auto.cefs.sub executable")

        # Step 3: Create autofs master entry
        auto_master_content = f"{cefs_mount_point} /etc/auto.cefs --negative-timeout 1"
        run_cmd(["sudo", "mkdir", "-p", "/etc/auto.master.d"], "Creating /etc/auto.master.d directory")
        run_cmd(
            ["sudo", "bash", "-c", f"echo '{auto_master_content}' > /etc/auto.master.d/cefs.autofs"],
            "Creating /etc/auto.master.d/cefs.autofs",
        )

        # Step 4: Restart autofs service
        run_cmd(["sudo", "service", "autofs", "restart"], "Restarting autofs service")

        # Step 5: Validate setup (only in real mode)
        if not dry_run:
            _LOGGER.info("Validating CEFS setup...")
            if validate_cefs_mount_point(cefs_mount_point):
                _LOGGER.info("CEFS setup completed successfully")
            else:
                raise click.ClickException("CEFS setup validation failed")
        else:
            _LOGGER.info("Would validate CEFS mount point: %s", cefs_mount_point)

    except subprocess.CalledProcessError as e:
        _LOGGER.error("Failed to set up CEFS: %s", e)
        raise click.ClickException(f"CEFS setup failed: {e}") from e
    except Exception as e:
        _LOGGER.error("Unexpected error during CEFS setup: %s", e)
        raise click.ClickException(f"CEFS setup failed: {e}") from e


@cefs.command()
@click.pass_obj
@click.argument("filter_", metavar="FILTER", nargs=-1)
def rollback(context: CliContext, filter_: list[str]):
    """Rollback CEFS conversions by restoring from .bak directories.

    This undoes CEFS conversions by:
    1. Removing the symlink
    2. Restoring the original directory from .bak
    3. Optionally cleaning up unused CEFS images
    """
    if not filter_:
        _LOGGER.error("No filter specified. Use a filter to select installables to rollback")
        raise click.ClickException("Filter required for safety")

    installables = context.get_installables(filter_)

    if not installables:
        _LOGGER.warning("No installables match filter: %s", " ".join(filter_))
        return

    successful = 0
    failed = 0
    skipped = 0
    rollback_details = []  # Track details for summary

    for installable in installables:
        # Only process installed installables
        if not installable.is_installed():
            _LOGGER.debug("Skipping %s - not installed", installable.name)
            skipped += 1
            continue

        nfs_path = context.installation_context.destination / installable.install_path
        backup_path = nfs_path.with_name(nfs_path.name + ".bak")

        _LOGGER.info("Rolling back %s...", installable.name)

        # Check if there's anything to rollback
        if not nfs_path.is_symlink():
            _LOGGER.info("Skipping %s - not a CEFS symlink", installable.name)
            skipped += 1
            continue

        if not backup_path.exists():
            _LOGGER.error("No backup found for %s at %s", installable.name, backup_path)
            failed += 1
            continue

        # Track where the symlink points for reporting
        try:
            symlink_target_str = str(nfs_path.readlink())
        except OSError:
            symlink_target_str = "<unable to read>"

        if context.installation_context.dry_run:
            _LOGGER.info(
                "Would rollback %s: remove symlink %s -> %s, restore from %s",
                installable.name,
                nfs_path,
                symlink_target_str,
                backup_path,
            )
            rollback_details.append(
                {
                    "name": installable.name,
                    "status": "would_rollback",
                    "symlink_target": symlink_target_str,
                    "nfs_path": str(nfs_path),
                }
            )
            successful += 1
            continue

        try:
            # Remove symlink
            _LOGGER.info("Removing CEFS symlink: %s -> %s", nfs_path, symlink_target_str or "<unable to read>")
            nfs_path.unlink()

            # Restore from backup
            _LOGGER.info("Restoring from backup: %s -> %s", backup_path, nfs_path)
            backup_path.rename(nfs_path)

            # Verify restoration
            if installable.is_installed():
                _LOGGER.info("Successfully rolled back %s", installable.name)
                rollback_details.append(
                    {
                        "name": installable.name,
                        "status": "success",
                        "symlink_target": symlink_target_str,
                        "nfs_path": str(nfs_path),
                    }
                )
                successful += 1
            else:
                _LOGGER.error("Rollback validation failed for %s", installable.name)
                rollback_details.append(
                    {
                        "name": installable.name,
                        "status": "validation_failed",
                        "symlink_target": symlink_target_str,
                        "nfs_path": str(nfs_path),
                    }
                )
                failed += 1

        except OSError as e:
            _LOGGER.error("Failed to rollback %s: %s", installable.name, e)
            rollback_details.append(
                {
                    "name": installable.name,
                    "status": "failed",
                    "symlink_target": symlink_target_str,
                    "nfs_path": str(nfs_path),
                    "error": str(e),
                }
            )
            failed += 1

    # Detailed summary
    _LOGGER.info("Rollback complete: %d successful, %d failed, %d skipped", successful, failed, skipped)

    if rollback_details:
        _LOGGER.info("Rollback details:")
        for detail in rollback_details:
            if detail["status"] in ("success", "would_rollback"):
                _LOGGER.info("  %s: %s (symlink was: %s)", detail["name"], detail["status"], detail["symlink_target"])
            else:
                error_msg = f" - {detail.get('error', '')}" if detail.get("error") else ""
                _LOGGER.info(
                    "  %s: %s (symlink was: %s)%s",
                    detail["name"],
                    detail["status"],
                    detail["symlink_target"],
                    error_msg,
                )

    if failed > 0:
        raise click.ClickException(f"Failed to rollback {failed} installables")


@cefs.command()
@click.pass_obj
@click.option(
    "--max-size", default="2GB", metavar="SIZE", help="Maximum size per consolidated image (e.g., 2GB, 500M, 10G)"
)
@click.option("--min-items", default=3, metavar="N", help="Minimum items to justify consolidation")
@click.option(
    "--defer-backup-cleanup",
    is_flag=True,
    help="Rename old .bak directories to .DELETE_ME_<timestamp> instead of deleting them immediately",
)
@click.argument("filter_", metavar="[FILTER]", nargs=-1, required=False)
def consolidate(context: CliContext, max_size: str, min_items: int, defer_backup_cleanup: bool, filter_: list[str]):
    """Consolidate multiple CEFS images into larger consolidated images to reduce mount overhead.

    This command combines multiple individual squashfs images into larger consolidated images
    with subdirectories, reducing the total number of autofs mounts while maintaining
    content-addressable benefits.

    FILTER can be used to select which items to consolidate (e.g., 'arm' for ARM compilers).
    """
    # TODO: Future work needed:
    # 1. Garbage collection of unused CEFS images (images no longer referenced by any symlinks)
    # 2. Re-consolidation of sparse consolidated images - if we consolidate X,Y,Z but later
    #    Y and Z are reinstalled individually, the consolidated image only serves X and should
    #    be considered for re-consolidation with other single-use images.
    # 3. Refactor this gargantuan function into testable functions.
    if not validate_cefs_mount_point(context.config.cefs.mount_point):
        _LOGGER.error("CEFS mount point validation failed. Run 'ce cefs setup' first.")
        raise click.ClickException("CEFS not properly configured")

    try:
        max_size_bytes = humanfriendly.parse_size(max_size, binary=True)
    except humanfriendly.InvalidSize as e:
        raise click.ClickException(str(e)) from e

    # Get all installables and filter for CEFS-converted ones
    all_installables = context.get_installables(filter_)
    cefs_items: list[dict[str, Any]] = []

    for installable in all_installables:
        if not installable.is_squashable:
            continue

        nfs_path = context.installation_context.destination / installable.install_path

        # Check if item is already CEFS-converted (symlink to /cefs/)
        if nfs_path.is_symlink():
            try:
                cefs_target = nfs_path.readlink()
            except OSError as e:
                _LOGGER.warning("Failed to read symlink %s: %s", nfs_path, e)
                continue
            if not cefs_target.is_relative_to(context.config.cefs.mount_point):
                _LOGGER.warning("Symlink %s does not point to CEFS mount: skipping", nfs_path)
                continue
            try:
                cefs_image_path, is_already_consolidated = parse_cefs_target(cefs_target, context.config.cefs.image_dir)
            except ValueError as e:
                _LOGGER.warning("Invalid CEFS target format for %s: %s", installable.name, e)
                continue

            if is_already_consolidated:
                _LOGGER.debug("Item %s already consolidated at %s", installable.name, cefs_target)
                continue

            if not cefs_image_path.exists():
                _LOGGER.warning("CEFS image not found for %s: %s", installable.name, cefs_image_path)
                continue
            size = cefs_image_path.stat().st_size
            cefs_items.append(
                {
                    "installable": installable,
                    "nfs_path": nfs_path,
                    "squashfs_path": cefs_image_path,  # Use CEFS image
                    "size": size,
                }
            )
            _LOGGER.debug(
                "Found CEFS item %s -> %s (%s)",
                installable.name,
                cefs_image_path,
                humanfriendly.format_size(size, binary=True),
            )

    if not cefs_items:
        _LOGGER.warning("No CEFS items found matching filter: %s", " ".join(filter_) if filter_ else "all")
        return

    _LOGGER.info("Found %d CEFS items", len(cefs_items))

    # Sort by name for deterministic packing
    cefs_items.sort(key=lambda x: x["installable"].name)

    # Pack items into groups
    groups: list[list[dict[str, Any]]] = []
    current_group: list[dict[str, Any]] = []
    current_size = 0

    for item in cefs_items:
        if current_size + item["size"] > max_size_bytes and len(current_group) >= min_items:
            # Start new group
            groups.append(current_group)
            current_group = [item]
            current_size = item["size"]
        else:
            current_group.append(item)
            current_size += item["size"]

    # Add final group if it meets minimum criteria
    if len(current_group) >= min_items:
        groups.append(current_group)
    else:
        _LOGGER.info("Final group has only %d items (< %d minimum), not consolidating", len(current_group), min_items)

    if not groups:
        _LOGGER.warning("No groups meet consolidation criteria (min %d items, max %s per group)", min_items, max_size)
        return

    _LOGGER.info("Created %d consolidation groups", len(groups))

    # Calculate space requirements (5x largest group size since we process sequentially)
    largest_group_size = max(sum(item["size"] for item in group) for group in groups)
    total_compressed_size = sum(sum(item["size"] for item in group) for group in groups)
    required_temp_space = largest_group_size * 5

    # Show consolidation plan
    for i, group in enumerate(groups):
        group_size = sum(item["size"] for item in group)
        _LOGGER.info(
            "Group %d: %d items, %s compressed", i + 1, len(group), humanfriendly.format_size(group_size, binary=True)
        )
        if _LOGGER.isEnabledFor(logging.DEBUG):
            for item in group:
                _LOGGER.debug(
                    "  - %s (%s)", item["installable"].name, humanfriendly.format_size(item["size"], binary=True)
                )

    _LOGGER.info("Total compressed size: %s", humanfriendly.format_size(total_compressed_size, binary=True))
    _LOGGER.info(
        "Required temp space: %s (5x largest group: %s)",
        humanfriendly.format_size(required_temp_space, binary=True),
        humanfriendly.format_size(largest_group_size, binary=True),
    )

    # Check available space
    temp_dir = context.config.cefs.local_temp_dir
    temp_dir.mkdir(parents=True, exist_ok=True)
    if not check_temp_space_available(temp_dir, required_temp_space):
        available_stat = temp_dir.stat() if temp_dir.exists() else None
        if available_stat:
            stat = os.statvfs(temp_dir)
            available = stat.f_bavail * stat.f_frsize
            _LOGGER.error(
                "Insufficient temp space. Required: %s, Available: %s",
                humanfriendly.format_size(required_temp_space, binary=True),
                humanfriendly.format_size(available, binary=True),
            )
        else:
            _LOGGER.error("Temp directory does not exist: %s", temp_dir)
        raise click.ClickException("Insufficient disk space for consolidation")

    if context.installation_context.dry_run:
        _LOGGER.info("DRY RUN: Would consolidate %d groups", len(groups))
        return

    # Snapshot all symlinks before starting
    all_symlinks = [item["nfs_path"] for group in groups for item in group]
    symlink_snapshot = snapshot_symlink_targets(all_symlinks)
    _LOGGER.info("Snapshotted %d symlinks", len(symlink_snapshot))

    # Create unique directory for this consolidation run
    consolidation_dir = temp_dir / str(uuid.uuid4())
    consolidation_dir.mkdir(parents=True, exist_ok=True)

    # Process each group
    successful_groups = 0
    failed_groups = 0
    total_updated_symlinks = 0
    total_skipped_symlinks = 0

    for group_idx, group in enumerate(groups):
        _LOGGER.info("Processing group %d/%d (%d items)", group_idx + 1, len(groups), len(group))

        try:
            # Create temp directory for this group
            group_temp_dir = consolidation_dir / "extract"
            group_temp_dir.mkdir(parents=True, exist_ok=True)

            # Prepare items for consolidation - follow symlinks to determine extraction paths
            items_for_consolidation = []
            subdir_mapping = {}

            for item in group:
                # Use the installable name as subdirectory name
                subdir_name = item["installable"].name.replace("/", "_").replace(" ", "_")

                symlink_target = item["nfs_path"].readlink()
                extraction_path = get_extraction_path_from_symlink(symlink_target)
                _LOGGER.debug(
                    "For %s: symlink %s -> %s, extracting %s",
                    item["installable"].name,
                    item["nfs_path"],
                    symlink_target,
                    extraction_path,
                )

                items_for_consolidation.append((item["nfs_path"], item["squashfs_path"], subdir_name, extraction_path))
                subdir_mapping[item["nfs_path"]] = subdir_name

            contents = [create_installable_manifest_entry(item["installable"].name, item["nfs_path"]) for item in group]

            manifest = create_manifest(
                operation="consolidate",
                description=f"Created through consolidation of {len(group)} items: "
                + ", ".join(item["installable"].name for item in group),
                contents=contents,
            )

            # Create temporary consolidated image with manifest
            temp_consolidated_path = group_temp_dir / "consolidated.sqfs"

            # First create basic consolidated image, then add manifest
            create_consolidated_image(
                context.config.squashfs,
                items_for_consolidation,
                group_temp_dir,
                temp_consolidated_path,
            )

            filename = get_cefs_filename_for_image(temp_consolidated_path, "consolidate")
            cefs_paths = get_cefs_paths(context.config.cefs.image_dir, context.config.cefs.mount_point, filename)

            if cefs_paths.image_path.exists():
                _LOGGER.info("Consolidated image already exists: %s", cefs_paths.image_path)
            else:
                deploy_to_cefs_with_manifest(temp_consolidated_path, cefs_paths.image_path, manifest)

            # Verify symlinks haven't changed and update them
            group_symlinks = [item["nfs_path"] for item in group]
            group_snapshot = {k: v for k, v in symlink_snapshot.items() if k in group_symlinks}
            unchanged_symlinks, changed_symlinks = verify_symlinks_unchanged(group_snapshot)

            if changed_symlinks:
                _LOGGER.warning("Skipping %d symlinks that changed during consolidation:", len(changed_symlinks))
                for symlink in changed_symlinks:
                    _LOGGER.warning("  - %s", symlink)
                total_skipped_symlinks += len(changed_symlinks)

            if unchanged_symlinks:
                update_symlinks_for_consolidation(
                    unchanged_symlinks, filename, context.config.cefs.mount_point, subdir_mapping, defer_backup_cleanup
                )
                total_updated_symlinks += len(unchanged_symlinks)
                _LOGGER.info("Updated %d symlinks for group %d", len(unchanged_symlinks), group_idx + 1)

            successful_groups += 1

        except RuntimeError as e:
            group_items = ", ".join(item["installable"].name for item in group)
            _LOGGER.error("Failed to consolidate group %d (%s): %s", group_idx + 1, group_items, e)
            _LOGGER.debug("Full error details:", exc_info=True)
            failed_groups += 1

        finally:
            # Clean up group temp directory
            if group_temp_dir.exists():
                shutil.rmtree(group_temp_dir)

    _LOGGER.info("Consolidation complete:")
    _LOGGER.info("  Successful groups: %d", successful_groups)
    _LOGGER.info("  Failed groups: %d", failed_groups)
    _LOGGER.info("  Updated symlinks: %d", total_updated_symlinks)
    _LOGGER.info("  Skipped symlinks: %d", total_skipped_symlinks)

    # Clean up consolidation directory
    if consolidation_dir.exists():
        shutil.rmtree(consolidation_dir)

    if failed_groups > 0:
        raise click.ClickException(f"Failed to consolidate {failed_groups} groups")


@cefs.command()
@click.pass_obj
@click.option("--force", is_flag=True, help="Skip confirmation prompt")
def gc(context: CliContext, force: bool):
    """Garbage collect unreferenced CEFS images.

    Scans all installables (including nightly/non-free) and their .bak versions
    to find all referenced CEFS images, then identifies and removes unreferenced ones.
    """
    _LOGGER.info("Starting CEFS garbage collection...")

    # Track errors throughout the function
    error_count = 0

    # Create state tracker
    state = CEFSState(
        nfs_dir=context.installation_context.destination,
        cefs_image_dir=context.config.cefs.image_dir,
    )

    # Get ALL installables (bypassing if: conditions)
    _LOGGER.info("Getting all installables...")
    all_installables = context.get_installables([], bypass_enable_check=True)
    _LOGGER.info("Found %d installables to check", len(all_installables))

    # Scan for CEFS references
    _LOGGER.info("Scanning installables for CEFS references...")
    state.scan_installables(all_installables)

    # Scan CEFS images directory
    _LOGGER.info("Scanning CEFS images directory...")
    state.scan_cefs_images()

    # Get summary
    summary = state.get_summary()
    _LOGGER.info("CEFS GC Summary:")
    _LOGGER.info("  Total CEFS images: %d", summary["total_images"])
    _LOGGER.info("  Referenced images: %d", summary["referenced_images"])
    _LOGGER.info("  Unreferenced images: %d", summary["unreferenced_images"])

    if summary["space_to_reclaim"] > 0:
        _LOGGER.info("  Space to reclaim: %s", humanfriendly.format_size(summary["space_to_reclaim"], binary=True))

    # Find unreferenced images
    unreferenced = state.find_unreferenced_images()

    if not unreferenced:
        _LOGGER.info("No unreferenced CEFS images found. Nothing to clean up.")
        if error_count > 0:
            raise click.ClickException(f"GC completed with {error_count} errors during analysis")
        return

    # List what would be deleted with descriptions
    _LOGGER.info("Unreferenced CEFS images to delete:")
    for image_path in unreferenced:
        try:
            size = image_path.stat().st_size
            size_str = humanfriendly.format_size(size, binary=True)
        except OSError:
            size_str = "size unknown"
            error_count += 1
            _LOGGER.error("Could not stat image: %s", image_path)

        # Get hash from filename for description
        hash_value = image_path.stem
        contents = describe_cefs_image(hash_value, context.config.cefs.mount_point)
        if contents:
            contents_str = f" [contains: {', '.join(contents)}]"
        else:
            contents_str = " [contents unknown]"

        _LOGGER.info("  %s (%s)%s", image_path, size_str, contents_str)

    # Handle dry-run
    if context.installation_context.dry_run:
        _LOGGER.info("DRY RUN: Would delete %d unreferenced images", len(unreferenced))
        if error_count > 0:
            raise click.ClickException(f"GC completed with {error_count} errors during analysis")
        return

    # Confirm deletion
    if not force:
        if not click.confirm(f"Delete {len(unreferenced)} unreferenced CEFS images?"):
            _LOGGER.info("Garbage collection cancelled by user")
            return

    # Delete unreferenced images
    deleted_count = 0
    deleted_size = 0
    for image_path in unreferenced:
        try:
            size = image_path.stat().st_size
            image_path.unlink()
            deleted_count += 1
            deleted_size += size
            _LOGGER.info("Deleted: %s", image_path)
        except OSError as e:
            error_count += 1
            _LOGGER.error("Failed to delete %s: %s", image_path, e)

    _LOGGER.info(
        "Garbage collection complete: deleted %d images, freed %s",
        deleted_count,
        humanfriendly.format_size(deleted_size, binary=True) if deleted_size > 0 else "0 bytes",
    )

    # Exit with error if there were problems
    if error_count > 0:
        raise click.ClickException(f"GC completed with {error_count} errors")<|MERGE_RESOLUTION|>--- conflicted
+++ resolved
@@ -19,11 +19,8 @@
     backup_and_symlink,
     check_temp_space_available,
     create_consolidated_image,
-<<<<<<< HEAD
+    deploy_to_cefs_with_manifest,
     describe_cefs_image,
-=======
-    deploy_to_cefs_with_manifest,
->>>>>>> dfd72b2d
     detect_nfs_state,
     get_cefs_filename_for_image,
     get_cefs_paths,
